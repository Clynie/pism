// Copyright (C) 2008-2012 Ed Bueler, Constantine Khroulev, Ricarda Winkelmann,
// Gudfinna Adalgeirsdottir and Andy Aschwanden
//
// This file is part of PISM.
//
// PISM is free software; you can redistribute it and/or modify it under the
// terms of the GNU General Public License as published by the Free Software
// Foundation; either version 2 of the License, or (at your option) any later
// version.
//
// PISM is distributed in the hope that it will be useful, but WITHOUT ANY
// WARRANTY; without even the implied warranty of MERCHANTABILITY or FITNESS
// FOR A PARTICULAR PURPOSE.  See the GNU General Public License for more
// details.
//
// You should have received a copy of the GNU General Public License
// along with PISM; if not, write to the Free Software
// Foundation, Inc., 51 Franklin St, Fifth Floor, Boston, MA  02110-1301  USA

// Implementation of the atmosphere model using constant-in-time precipitation
// and a cosine yearly cycle for near-surface air temperatures.

#include "PAYearlyCycle.hh"
#include "PISMTime.hh"
#include "IceGrid.hh"

//! Allocates memory and reads in the precipitaion data.
PetscErrorCode PAYearlyCycle::init(PISMVars &vars) {
  PetscErrorCode ierr;
  bool regrid = false;
  int start = -1;

  variables = &vars;

  snow_temp_july_day = config.get("snow_temp_july_day");

  // Allocate internal IceModelVecs:
  ierr = temp_ma.create(grid, "airtemp_ma", false); CHKERRQ(ierr);
  ierr = temp_ma.set_attrs("diagnostic",
			   "mean annual near-surface air temperature (without sub-year time-dependence or forcing)",
			   "K", 
			   ""); CHKERRQ(ierr);  // no CF standard_name ??
  ierr = temp_ma.set_attr("source", reference);

  ierr = temp_mj.create(grid, "airtemp_mj", false); CHKERRQ(ierr);
  ierr = temp_mj.set_attrs("diagnostic",
			   "mean July near-surface air temperature (without sub-year time-dependence or forcing)",
			   "Kelvin",
			   ""); CHKERRQ(ierr);  // no CF standard_name ??
  ierr = temp_mj.set_attr("source", reference);

  ierr = precipitation.create(grid, "precipitation", false); CHKERRQ(ierr);
  ierr = precipitation.set_attrs("climate_state", 
			      "mean annual ice-equivalent precipitation rate",
			      "m s-1", 
			      ""); CHKERRQ(ierr); // no CF standard_name ??
  ierr = precipitation.set_glaciological_units("m year-1");
  precipitation.write_in_glaciological_units = true;
  precipitation.time_independent = true;

  ierr = find_pism_input(precip_filename, regrid, start); CHKERRQ(ierr);

  // read precipitation rate from file
  ierr = verbPrintf(2, grid.com, 
		    "    reading mean annual ice-equivalent precipitation rate 'precipitation'\n"
		    "      from %s ... \n",
		    precip_filename.c_str()); CHKERRQ(ierr); 
  if (regrid) {
    ierr = precipitation.regrid(precip_filename.c_str(), true); CHKERRQ(ierr); // fails if not found!
  } else {
    ierr = precipitation.read(precip_filename.c_str(), start); CHKERRQ(ierr); // fails if not found!
  }
  string precip_history = "read from " + precip_filename + "\n";

  ierr = precipitation.set_attr("history", precip_history); CHKERRQ(ierr);

  airtemp_var.init_2d("airtemp", grid);
  airtemp_var.set_string("pism_intent", "diagnostic");
  airtemp_var.set_string("long_name",
                         "snapshot of the near-surface air temperature");
  ierr = airtemp_var.set_units("K"); CHKERRQ(ierr);

  return 0;
}

<<<<<<< HEAD
void PAYearlyCycle::add_vars_to_output(string keyword, set<string> &result) {
  result.insert("precipitation");
=======
void PAYearlyCycle::add_vars_to_output(string keyword, map<string,NCSpatialVariable> &result) {
  result["precip"] = precip.get_metadata();
>>>>>>> 09f904a0

  if (keyword == "big") {
    result["airtemp_ma"] = temp_ma.get_metadata();
    result["airtemp_mj"] = temp_mj.get_metadata();
    result["airtemp"] = airtemp_var;
  }
}

PetscErrorCode PAYearlyCycle::define_variables(set<string> vars, const PIO &nc, PISM_IO_Type nctype) {
  PetscErrorCode ierr;

  if (set_contains(vars, "airtemp")) {
    ierr = airtemp_var.define(nc, nctype, false); CHKERRQ(ierr);
  }

  if (set_contains(vars, "airtemp_ma")) {
    ierr = temp_ma.define(nc, nctype); CHKERRQ(ierr);
  }

  if (set_contains(vars, "airtemp_mj")) {
    ierr = temp_mj.define(nc, nctype); CHKERRQ(ierr);
  }

  if (set_contains(vars, "precipitation")) {
    ierr = precipitation.define(nc, nctype); CHKERRQ(ierr);
  }

  return 0;
}


PetscErrorCode PAYearlyCycle::write_variables(set<string> vars, string filename) {
  PetscErrorCode ierr;

  if (set_contains(vars, "airtemp")) {
    IceModelVec2S airtemp;
    ierr = airtemp.create(grid, "airtemp", false); CHKERRQ(ierr);
    ierr = airtemp.set_metadata(airtemp_var, 0); CHKERRQ(ierr);

    ierr = temp_snapshot(airtemp); CHKERRQ(ierr);

    ierr = airtemp.write(filename.c_str()); CHKERRQ(ierr);
  }

  if (set_contains(vars, "airtemp_ma")) {
    ierr = temp_ma.write(filename.c_str()); CHKERRQ(ierr);
  }

  if (set_contains(vars, "airtemp_mj")) {
    ierr = temp_mj.write(filename.c_str()); CHKERRQ(ierr);
  }

  if (set_contains(vars, "precipitation")) {
    ierr = precipitation.write(filename.c_str()); CHKERRQ(ierr);
  }

  return 0;
}

//! Copies the stored precipitation field into result.
PetscErrorCode PAYearlyCycle::mean_precip(IceModelVec2S &result) {
  PetscErrorCode ierr;

  string precip_history = "read from " + precip_filename + "\n";

  ierr = precipitation.copy_to(result); CHKERRQ(ierr);
  ierr = result.set_attr("history", precip_history); CHKERRQ(ierr);

  return 0;
}

//! Copies the stored mean annual near-surface air temperature field into result.
PetscErrorCode PAYearlyCycle::mean_annual_temp(IceModelVec2S &result) {
  PetscErrorCode ierr;

  ierr = temp_ma.copy_to(result); CHKERRQ(ierr);
  ierr = result.set_attr("history",
			 "computed using " + reference + "\n"); CHKERRQ(ierr);

  return 0;
}

PetscErrorCode PAYearlyCycle::temp_time_series(int i, int j, int N,
                                               PetscReal *ts, PetscReal *values) {
  // constants related to the standard yearly cycle
  const PetscReal
    sperd = 8.64e4, // exact number of seconds per day
    julyday_fraction = (sperd / secpera) * snow_temp_july_day;

  for (PetscInt k = 0; k < N; ++k) {
    double tk = grid.time->year_fraction(ts[k]) - julyday_fraction;
    values[k] = temp_ma(i,j) + (temp_mj(i,j) - temp_ma(i,j)) * cos(2.0 * pi * tk);
  }

  return 0;
}

PetscErrorCode PAYearlyCycle::temp_snapshot(IceModelVec2S &result) {
  PetscErrorCode ierr;
  const PetscReal
    sperd = 8.64e4, // exact number of seconds per day
    julyday_fraction = (sperd / secpera) * snow_temp_july_day;

  double T = grid.time->year_fraction(t + 0.5 * dt) - julyday_fraction;

  ierr = temp_mj.add(-1.0, temp_ma, result); CHKERRQ(ierr); // tmp = temp_mj - temp_ma
  ierr = result.scale(cos(2 * pi * T)); CHKERRQ(ierr);
  ierr = result.add(1.0, temp_ma); CHKERRQ(ierr);
  // result = temp_ma + (temp_mj - temp_ma) * cos(radpersec * (T - julydaysec));

  string history = "computed using " + reference + "\n";
  ierr = result.set_attr("history", history); CHKERRQ(ierr);

  return 0;
}

PetscErrorCode PAYearlyCycle::begin_pointwise_access() {
  PetscErrorCode ierr;

  ierr = temp_ma.begin_access(); CHKERRQ(ierr);
  ierr = temp_mj.begin_access(); CHKERRQ(ierr);

  return 0;
}

PetscErrorCode PAYearlyCycle::end_pointwise_access() {
  PetscErrorCode ierr;

  ierr = temp_ma.end_access(); CHKERRQ(ierr);
  ierr = temp_mj.end_access(); CHKERRQ(ierr);

  return 0;
}
<|MERGE_RESOLUTION|>--- conflicted
+++ resolved
@@ -83,13 +83,8 @@
   return 0;
 }
 
-<<<<<<< HEAD
-void PAYearlyCycle::add_vars_to_output(string keyword, set<string> &result) {
-  result.insert("precipitation");
-=======
 void PAYearlyCycle::add_vars_to_output(string keyword, map<string,NCSpatialVariable> &result) {
-  result["precip"] = precip.get_metadata();
->>>>>>> 09f904a0
+  result["precipitation"] = precipitation.get_metadata();
 
   if (keyword == "big") {
     result["airtemp_ma"] = temp_ma.get_metadata();
