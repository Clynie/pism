// Copyright (C) 2011, 2012, 2013, 2014, 2015, 2016 PISM Authors
//
// This file is part of PISM.
//
// PISM is free software; you can redistribute it and/or modify it under the
// terms of the GNU General Public License as published by the Free Software
// Foundation; either version 3 of the License, or (at your option) any later
// version.
//
// PISM is distributed in the hope that it will be useful, but WITHOUT ANY
// WARRANTY; without even the implied warranty of MERCHANTABILITY or FITNESS
// FOR A PARTICULAR PURPOSE.  See the GNU General Public License for more
// details.
//
// You should have received a copy of the GNU General Public License
// along with PISM; if not, write to the Free Software
// Foundation, Inc., 51 Franklin St, Fifth Floor, Boston, MA  02110-1301  USA

#include <gsl/gsl_math.h>

#include "PO_frac_SMB.hh"
#include "base/util/PISMConfigInterface.hh"
#include "base/util/io/io_helpers.hh"
#include "base/util/pism_utilities.hh"

namespace pism {
namespace ocean {

Frac_SMB::Frac_SMB(IceGrid::ConstPtr g, OceanModel* in)
  : PScalarForcing<OceanModel,OceanModifier>(g, in),
    m_shelfbmassflux(m_sys, "effective_shelf_base_mass_flux"),
    m_shelfbtemp(m_sys, "effective_shelf_base_temperature") {

  m_option_prefix = "-ocean_frac_mass_flux";
  m_offset_name   = "frac_mass_flux";

  m_offset = new Timeseries(*m_grid, m_offset_name, m_config->get_string("time.dimension_name"));

  m_offset->metadata().set_string("units", "1");
  m_offset->dimension_metadata().set_string("units", m_grid->ctx()->time()->units_string());
  m_offset->metadata().set_string("long_name",
                                    "ice-shelf-base mass flux fractional offsets");

  m_shelfbmassflux.set_string("pism_intent", "climate_state");
  m_shelfbmassflux.set_string("long_name",
                            "ice mass flux from ice shelf base (positive flux is loss from ice shelf)");
  m_shelfbmassflux.set_string("units", "kg m-2 s-1");
  m_shelfbmassflux.set_string("glaciological_units", "kg m-2 year-1");

  m_shelfbtemp.set_string("pism_intent", "climate_state");
  m_shelfbtemp.set_string("long_name",
                        "absolute temperature at ice shelf base");
  m_shelfbtemp.set_string("units", "Kelvin");
}

Frac_SMB::~Frac_SMB() {
  // empty
}

void Frac_SMB::init_impl() {
  m_t = m_dt = GSL_NAN;  // every re-init restarts the clock

  m_input_model->init();

  m_log->message(2,
             "* Initializing ice shelf base mass flux forcing using scalar offsets...\n");

  init_internal();

}

MaxTimestep Frac_SMB::max_timestep_impl(double t) {
  (void) t;
  return MaxTimestep();
}

void Frac_SMB::shelf_base_mass_flux_impl(IceModelVec2S &result) const {
  m_input_model->shelf_base_mass_flux(result);
  scale_data(result);
}

void Frac_SMB::add_vars_to_output_impl(const std::string &keyword, std::set<std::string> &result) {
  m_input_model->add_vars_to_output(keyword, result);

  result.insert(m_shelfbtemp.get_name());
  result.insert(m_shelfbmassflux.get_name());
}

void Frac_SMB::define_variables_impl(const std::set<std::string> &vars_input, const PIO &nc,
<<<<<<< HEAD
                                     IO_Type nctype) {
  std::string order = m_config->get_string("output_variable_order");
=======
                                              IO_Type nctype) {
  std::string order = m_config->get_string("output.variable_order");
>>>>>>> 75808528
  std::set<std::string> vars = vars_input;

  if (set_contains(vars, m_shelfbtemp)) {
    io::define_spatial_variable(m_shelfbtemp, *m_grid, nc, nctype, order, true);
    vars.erase(m_shelfbtemp.get_name());
  }

  if (set_contains(vars, m_shelfbmassflux)) {
    io::define_spatial_variable(m_shelfbmassflux, *m_grid, nc, nctype, order, true);
    vars.erase(m_shelfbmassflux.get_name());
  }

  m_input_model->define_variables(vars, nc, nctype);
}

void Frac_SMB::write_variables_impl(const std::set<std::string> &vars_input, const PIO &nc) {
  std::set<std::string> vars = vars_input;
  IceModelVec2S tmp;

  if (set_contains(vars, m_shelfbtemp)) {
    if (!tmp.was_created()) {
      tmp.create(m_grid, "tmp", WITHOUT_GHOSTS);
    }

    tmp.metadata() = m_shelfbtemp;
    shelf_base_temperature(tmp);
    tmp.write(nc);
    vars.erase(m_shelfbtemp.get_name());
  }

  if (set_contains(vars, m_shelfbmassflux)) {
    if (!tmp.was_created()) {
      tmp.create(m_grid, "tmp", WITHOUT_GHOSTS);
    }

    tmp.metadata() = m_shelfbmassflux;
    tmp.write_in_glaciological_units = true;
    shelf_base_mass_flux(tmp);
    tmp.write(nc);
    vars.erase(m_shelfbmassflux.get_name());
  }

  m_input_model->write_variables(vars, nc);
}

} // end of namespace ocean
} // end of namespace pism<|MERGE_RESOLUTION|>--- conflicted
+++ resolved
@@ -87,13 +87,8 @@
 }
 
 void Frac_SMB::define_variables_impl(const std::set<std::string> &vars_input, const PIO &nc,
-<<<<<<< HEAD
-                                     IO_Type nctype) {
-  std::string order = m_config->get_string("output_variable_order");
-=======
                                               IO_Type nctype) {
   std::string order = m_config->get_string("output.variable_order");
->>>>>>> 75808528
   std::set<std::string> vars = vars_input;
 
   if (set_contains(vars, m_shelfbtemp)) {
