// Copyright (C) 2008-2014 Ed Bueler, Constantine Khroulev, Ricarda Winkelmann,
// Gudfinna Adalgeirsdottir and Andy Aschwanden
//
// This file is part of PISM.
//
// PISM is free software; you can redistribute it and/or modify it under the
// terms of the GNU General Public License as published by the Free Software
// Foundation; either version 3 of the License, or (at your option) any later
// version.
//
// PISM is distributed in the hope that it will be useful, but WITHOUT ANY
// WARRANTY; without even the implied warranty of MERCHANTABILITY or FITNESS
// FOR A PARTICULAR PURPOSE.  See the GNU General Public License for more
// details.
//
// You should have received a copy of the GNU General Public License
// along with PISM; if not, write to the Free Software
// Foundation, Inc., 51 Franklin St, Fifth Floor, Boston, MA  02110-1301  USA

#include "PISMSurface.hh"
#include "PISMAtmosphere.hh"
#include "PIO.hh"
#include "PISMVars.hh"
#include "PISMTime.hh"
#include "IceGrid.hh"
#include "pism_options.hh"
#include <assert.h>

namespace pism {

///// PISMSurfaceModel base class:

SurfaceModel::SurfaceModel(IceGrid &g, const Config &conf)
  : Component_TS(g, conf) {
  atmosphere = NULL;
}

SurfaceModel::~SurfaceModel() {
  delete atmosphere;
}

void SurfaceModel::get_diagnostics(std::map<std::string, Diagnostic*> &dict,
                                       std::map<std::string, TSDiagnostic*> &ts_dict) {
  if (atmosphere)
    atmosphere->get_diagnostics(dict, ts_dict);
}

void SurfaceModel::attach_atmosphere_model(AtmosphereModel *input) {
  if (atmosphere != NULL) {
    delete atmosphere;
  }
  atmosphere = input;
}

PetscErrorCode SurfaceModel::init(Vars &vars) {
  PetscErrorCode ierr;

  m_t = m_dt = GSL_NAN;  // every re-init restarts the clock

  assert(atmosphere != NULL);
  ierr = atmosphere->init(vars); CHKERRQ(ierr);

  return 0;
}

//! \brief Returns mass held in the surface layer.
/*!
 * Basic surface models currently implemented in PISM do not model the mass of
 * the surface layer.
 */
PetscErrorCode SurfaceModel::mass_held_in_surface_layer(IceModelVec2S &result) {
  PetscErrorCode ierr;

  ierr = result.set(0.0); CHKERRQ(ierr);

  return 0;
}

//! \brief Returns thickness of the surface layer. Used to compute surface
//! elevation as a sum of elevation of the top surface of the ice and surface
//! layer (firn, etc) thickness.
/*!
 * Basic surface models currently implemented in PISM do not model surface
 * layer thickness.
 */
PetscErrorCode SurfaceModel::surface_layer_thickness(IceModelVec2S &result) {
  PetscErrorCode ierr;

  ierr = result.set(0.0); CHKERRQ(ierr);

  return 0;
}

//! \brief Returns the liquid water fraction of the ice at the top ice surface.
/*!
 * Most PISM surface models return 0.
 */
PetscErrorCode SurfaceModel::ice_surface_liquid_water_fraction(IceModelVec2S &result) {
  PetscErrorCode ierr;

  ierr = result.set(0.0); CHKERRQ(ierr);

  return 0;
}

<<<<<<< HEAD
// FIXME! What does this do?
PetscErrorCode PISMSurfaceModel::ice_surface_hflux(IceModelVec2S &result) {
  (void) result;
  return 1;                     // why does this return 1?
}

PetscErrorCode PISMSurfaceModel::define_variables(std::set<std::string> vars, const PIO &nc, PISM_IO_Type nctype) {
=======
PetscErrorCode SurfaceModel::define_variables(std::set<std::string> vars, const PIO &nc, IO_Type nctype) {
>>>>>>> 54adf2b2
  PetscErrorCode ierr;

  if (atmosphere != NULL) {
    ierr = atmosphere->define_variables(vars, nc, nctype); CHKERRQ(ierr);
  }

  return 0;
}

PetscErrorCode SurfaceModel::write_variables(std::set<std::string> vars, const PIO &nc) {
  PetscErrorCode ierr;

  if (atmosphere != NULL) {
    ierr = atmosphere->write_variables(vars, nc); CHKERRQ(ierr);
  }

  return 0;
}

PetscErrorCode SurfaceModel::max_timestep(double my_t, double &my_dt, bool &restrict) {
  PetscErrorCode ierr;

  if (atmosphere != NULL) {
    ierr = atmosphere->max_timestep(my_t, my_dt, restrict); CHKERRQ(ierr);
  } else {
    my_dt = -1;
    restrict = false;
  }

  return 0;
}

void SurfaceModel::add_vars_to_output(std::string keyword, std::set<std::string> &result) {
  if (atmosphere != NULL) {
    atmosphere->add_vars_to_output(keyword, result);
  }
}

} // end of namespace pism<|MERGE_RESOLUTION|>--- conflicted
+++ resolved
@@ -103,17 +103,13 @@
   return 0;
 }
 
-<<<<<<< HEAD
 // FIXME! What does this do?
-PetscErrorCode PISMSurfaceModel::ice_surface_hflux(IceModelVec2S &result) {
+PetscErrorCode SurfaceModel::ice_surface_hflux(IceModelVec2S &result) {
   (void) result;
   return 1;                     // why does this return 1?
 }
 
-PetscErrorCode PISMSurfaceModel::define_variables(std::set<std::string> vars, const PIO &nc, PISM_IO_Type nctype) {
-=======
 PetscErrorCode SurfaceModel::define_variables(std::set<std::string> vars, const PIO &nc, IO_Type nctype) {
->>>>>>> 54adf2b2
   PetscErrorCode ierr;
 
   if (atmosphere != NULL) {
