--- conflicted
+++ resolved
@@ -62,26 +62,13 @@
     m_work(m_grid, "work_vector", WITHOUT_GHOSTS),
     m_stress_balance(stress_balance) {
 
-<<<<<<< HEAD
-  m_ice_age.set_attrs("model_state", "age of ice", "s", "" /* no standard name*/);
-  m_ice_age.metadata().set_string("glaciological_units", "years");
-  m_ice_age.metadata().set_number("valid_min", 0.0);
-
-  m_work.set_attrs("internal", "new values of age during time step", "s", "");
-=======
-  // FIXME: should be able to use width=1...
-  const unsigned int WIDE_STENCIL = m_config->get_double("grid.max_stencil_width");
-
-  m_ice_age.create(m_grid, "age", WITH_GHOSTS, WIDE_STENCIL);
   m_ice_age.set_attrs("model_state", "age of ice",
                       "s", "years", "" /* no standard name*/, 0);
 
-  m_ice_age.metadata().set_double("valid_min", 0.0);
-
-  m_work.create(m_grid,"work_vector",WITHOUT_GHOSTS);
+  m_ice_age.metadata().set_number("valid_min", 0.0);
+
   m_work.set_attrs("internal", "new values of age during time step",
                    "s", "s", "", 0);
->>>>>>> e783d014
 }
 
 /*!
