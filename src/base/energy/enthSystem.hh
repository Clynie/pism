--- conflicted
+++ resolved
@@ -36,12 +36,8 @@
 */
 class enthSystemCtx : public columnSystemCtx {
 public:
-<<<<<<< HEAD
   enum WhichBoundary { BASAL, SURFACE };
-  enthSystemCtx(const PISMConfig &config,
-=======
   enthSystemCtx(const Config &config,
->>>>>>> 995aac23
                 IceModelVec3 &my_Enth3,
                 double my_dx,  double my_dy,
                 double my_dt,  double my_dz,
