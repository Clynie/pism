// Copyright (C) 2010, 2011, 2012, 2013, 2014, 2015, 2016 Constantine Khroulev
//
// This file is part of PISM.
//
// PISM is free software; you can redistribute it and/or modify it under the
// terms of the GNU General Public License as published by the Free Software
// Foundation; either version 3 of the License, or (at your option) any later
// version.
//
// PISM is distributed in the hope that it will be useful, but WITHOUT ANY
// WARRANTY; without even the implied warranty of MERCHANTABILITY or FITNESS
// FOR A PARTICULAR PURPOSE.  See the GNU General Public License for more
// details.
//
// You should have received a copy of the GNU General Public License
// along with PISM; if not, write to the Free Software
// Foundation, Inc., 51 Franklin St, Fifth Floor, Boston, MA  02110-1301  USA

#include <gsl/gsl_math.h>

#include "base/basalstrength/PISMYieldStress.hh"
#include "base/energy/bedrockThermalUnit.hh"
#include "base/hydrology/PISMHydrology.hh"
#include "base/rheology/FlowLaw.hh"
#include "base/stressbalance/PISMStressBalance.hh"
#include "base/stressbalance/SSB_Modifier.hh"
#include "base/stressbalance/ShallowStressBalance.hh"
#include "base/util/Mask.hh"
#include "base/util/PISMDiagnostic.hh"
#include "base/util/error_handling.hh"
#include "base/util/iceModelVec3Custom.hh"
#include "base/util/pism_options.hh"
#include "coupler/PISMOcean.hh"
#include "coupler/PISMSurface.hh"
#include "earth/PISMBedDef.hh"
#include "enthalpyConverter.hh"
#include "iceModel_diagnostics.hh"
#include "base/util/PISMVars.hh"
#include "base/util/pism_utilities.hh"

#include "base/grounded_cell_fraction.hh"


namespace pism {

// Horrendous names used by InitMIP (and ISMIP6, and CMIP5). Ugh.
static const char* land_ice_area_fraction_name           = "sftgif";
static const char* grounded_ice_sheet_area_fraction_name = "sftgrf";
static const char* floating_ice_sheet_area_fraction_name = "sftflf";

void IceModel::init_diagnostics() {

  // Add IceModel diagnostics:
  diagnostics["cts"]              = new IceModel_cts(this);
  diagnostics["enthalpybase"]     = new IceModel_enthalpybase(this);
  diagnostics["enthalpysurf"]     = new IceModel_enthalpysurf(this);
  diagnostics["hardav"]           = new IceModel_hardav(this);
  diagnostics["liqfrac"]          = new IceModel_liqfrac(this);
  diagnostics["proc_ice_area"]    = new IceModel_proc_ice_area(this);
  diagnostics["rank"]             = new IceModel_rank(this);
  diagnostics["temp"]             = new IceModel_temp(this);
  diagnostics["temp_pa"]          = new IceModel_temp_pa(this);
  diagnostics["tempbase"]         = new IceModel_tempbase(this);
  diagnostics["tempicethk"]       = new IceModel_tempicethk(this);
  diagnostics["tempicethk_basal"] = new IceModel_tempicethk_basal(this);
  diagnostics["temppabase"]       = new IceModel_temppabase(this);
  diagnostics["tempsurf"]         = new IceModel_tempsurf(this);
  diagnostics["dHdt"]             = new IceModel_dHdt(this);

  diagnostics[land_ice_area_fraction_name]           = new IceModel_land_ice_area_fraction(this);
  diagnostics[grounded_ice_sheet_area_fraction_name] = new IceModel_grounded_ice_sheet_area_fraction(this);
  diagnostics[floating_ice_sheet_area_fraction_name] = new IceModel_floating_ice_sheet_area_fraction(this);

  if (flux_divergence.was_created()) {
    diagnostics["flux_divergence"] = new IceModel_flux_divergence(this);
  }

  if (climatic_mass_balance_cumulative.was_created()) {
    diagnostics["climatic_mass_balance_cumulative"] = new IceModel_climatic_mass_balance_cumulative(this);
  }

  if (nonneg_flux_2D_cumulative.was_created()) {
    diagnostics["nonneg_flux_cumulative"] = new IceModel_nonneg_flux_2D_cumulative(this);
  }

  if (grounded_basal_flux_2D_cumulative.was_created()) {
    diagnostics["grounded_basal_flux_cumulative"] = new IceModel_grounded_basal_flux_2D_cumulative(this);
  }

  if (floating_basal_flux_2D_cumulative.was_created()) {
    diagnostics["floating_basal_flux_cumulative"] = new IceModel_floating_basal_flux_2D_cumulative(this);
  }

  if (discharge_flux_2D_cumulative.was_created()) {
    diagnostics["discharge_flux_cumulative"] = new IceModel_discharge_flux_2D_cumulative(this);
    diagnostics["discharge_flux"] = new IceModel_discharge_flux_2D(this);
  }

#if (PISM_USE_PROJ4==1)
  if (global_attributes.has_attribute("proj4")) {
    std::string proj4 = global_attributes.get_string("proj4");
    diagnostics["lat_bnds"] = new IceModel_lat_lon_bounds(this, "lat", proj4);
    diagnostics["lon_bnds"] = new IceModel_lat_lon_bounds(this, "lon", proj4);
  }
#elif (PISM_USE_PROJ4==0)
  // do nothing
#else  // PISM_USE_PROJ4 is not set
#error "PISM build system error: PISM_USE_PROJ4 is not set."
#endif

  ts_diagnostics["ivol"]          = new IceModel_ivol(this);
  ts_diagnostics["slvol"]         = new IceModel_slvol(this);
  ts_diagnostics["divoldt"]       = new IceModel_divoldt(this);
  ts_diagnostics["iarea"]         = new IceModel_iarea(this);
  ts_diagnostics["imass"]         = new IceModel_imass(this);
  ts_diagnostics["dimassdt"]      = new IceModel_dimassdt(this);
  ts_diagnostics["ivoltemp"]      = new IceModel_ivoltemp(this);
  ts_diagnostics["ivolcold"]      = new IceModel_ivolcold(this);
  ts_diagnostics["ivolg"]         = new IceModel_ivolg(this);
  ts_diagnostics["ivolf"]         = new IceModel_ivolf(this);
  ts_diagnostics["iareatemp"]     = new IceModel_iareatemp(this);
  ts_diagnostics["iareacold"]     = new IceModel_iareacold(this);
  ts_diagnostics["iareag"]        = new IceModel_iareag(this);
  ts_diagnostics["iareaf"]        = new IceModel_iareaf(this);
  ts_diagnostics["dt"]            = new IceModel_dt(this);
  ts_diagnostics["max_diffusivity"] = new IceModel_max_diffusivity(this);
  ts_diagnostics["ienthalpy"]     = new IceModel_ienthalpy(this);
  ts_diagnostics["max_hor_vel"]   = new IceModel_max_hor_vel(this);

  ts_diagnostics["surface_ice_flux"]   = new IceModel_surface_flux(this);
  ts_diagnostics["surface_ice_flux_cumulative"]   = new IceModel_surface_flux_cumulative(this);
  ts_diagnostics["grounded_basal_ice_flux"]     = new IceModel_grounded_basal_flux(this);
  ts_diagnostics["grounded_basal_ice_flux_cumulative"]     = new IceModel_grounded_basal_flux_cumulative(this);
  ts_diagnostics["sub_shelf_ice_flux"] = new IceModel_sub_shelf_flux(this);
  ts_diagnostics["sub_shelf_ice_flux_cumulative"] = new IceModel_sub_shelf_flux_cumulative(this);
  ts_diagnostics["nonneg_rule_flux"]   = new IceModel_nonneg_flux(this);
  ts_diagnostics["nonneg_rule_flux_cumulative"]   = new IceModel_nonneg_flux_cumulative(this);
  ts_diagnostics["discharge_flux"]    = new IceModel_discharge_flux(this);
  ts_diagnostics["discharge_flux_cumulative"]    = new IceModel_discharge_flux_cumulative(this);
  ts_diagnostics["H_to_Href_flux"] = new IceModel_H_to_Href_flux(this);
  ts_diagnostics["Href_to_H_flux"] = new IceModel_Href_to_H_flux(this);
  ts_diagnostics["sum_divQ_flux"]  = new IceModel_sum_divQ_flux(this);

  // Get diagnostics supported by the stress balance object:
  if (stress_balance != NULL) {
    stress_balance->get_diagnostics(diagnostics, ts_diagnostics);
  }

  // Get diagnostics supported by the surface model:
  if (surface != NULL) {
    surface->get_diagnostics(diagnostics, ts_diagnostics);
  }

  // Get diagnostics supported by the ocean model:
  if (ocean != NULL) {
    ocean->get_diagnostics(diagnostics, ts_diagnostics);
  }

  // Get diagnostics supported by the bed deformation model:
  if (beddef != NULL) {
    beddef->get_diagnostics(diagnostics, ts_diagnostics);
  }

  if (basal_yield_stress_model != NULL) {
    basal_yield_stress_model->get_diagnostics(diagnostics, ts_diagnostics);
  }

  if (subglacial_hydrology != NULL) {
    subglacial_hydrology->get_diagnostics(diagnostics, ts_diagnostics);
  }

  if (btu != NULL) {
    btu->get_diagnostics(diagnostics, ts_diagnostics);
  }
}

void IceModel::list_diagnostics() {
  PetscErrorCode ierr;

  ierr = PetscPrintf(m_grid->com, "\n");
  PISM_CHK(ierr, "PetscPrintf");

  // quantities with dedicated storage
  {
    std::set<std::string> list = m_grid->variables().keys();

    if (beddef != NULL) {
      beddef->add_vars_to_output("big", list);
      beddef->add_vars_to_output("2dbig", list);
    }

    if (btu != NULL) {
      btu->add_vars_to_output("big", list);
      btu->add_vars_to_output("2dbig", list);
    }

    if (basal_yield_stress_model != NULL) {
      basal_yield_stress_model->add_vars_to_output("big", list);
      basal_yield_stress_model->add_vars_to_output("2dbig", list);
    }

    if (subglacial_hydrology != NULL) {
      subglacial_hydrology->add_vars_to_output("big", list);
      subglacial_hydrology->add_vars_to_output("2dbig", list);
    }

    if (stress_balance != NULL) {
      stress_balance->add_vars_to_output("big", list);
      stress_balance->add_vars_to_output("2dbig", list);
    }

    if (ocean != NULL) {
      ocean->add_vars_to_output("big", list);
      ocean->add_vars_to_output("2dbig", list);
    }

    if (surface != NULL) {
      surface->add_vars_to_output("big", list);
      surface->add_vars_to_output("2dbig", list);
    }

    for (unsigned int d = 3; d > 1; --d) {

      ierr = PetscPrintf(m_grid->com,
                         "======== Available %dD quantities with dedicated storage ========\n",
                         d);
      PISM_CHK(ierr, "PetscPrintf");

      std::set<std::string>::iterator j;
      for (j = list.begin(); j != list.end(); ++j) {
        const IceModelVec *v = NULL;

        if (m_grid->variables().is_available(*j)) {
          v = m_grid->variables().get(*j);
        }

        if (v != NULL && v->get_ndims() == d) {
          const SpatialVariableMetadata &var = v->metadata();

          std::string
            name                = var.get_name(),
            units               = var.get_string("units"),
            glaciological_units = var.get_string("glaciological_units"),
            long_name           = var.get_string("long_name");

          if (not glaciological_units.empty()) {
            units = glaciological_units;
          }

          ierr = PetscPrintf(m_grid->com,
                             "   Name: %s [%s]\n"
                             "       - %s\n\n", name.c_str(), units.c_str(), long_name.c_str());
          PISM_CHK(ierr, "PetscPrintf");
        }
      }
    }

  } // done with quantities with dedicated storage

  // 2D and 3D diagnostics
  for (unsigned int d = 3; d > 1; --d) {

    ierr = PetscPrintf(m_grid->com,
                       "======== Available %dD diagnostic quantities ========\n",
                       d);
    PISM_CHK(ierr, "PetscPrintf");

    std::map<std::string, Diagnostic*>::iterator j = diagnostics.begin();
    while (j != diagnostics.end()) {
      Diagnostic *diag = j->second;

      std::string name           = j->first,
        units               = diag->get_metadata().get_string("units"),
        glaciological_units = diag->get_metadata().get_string("glaciological_units");

      if (not glaciological_units.empty()) {
        units = glaciological_units;
      }

      if (diag->get_metadata().get_n_spatial_dimensions() == d) {

        ierr = PetscPrintf(m_grid->com, "   Name: %s [%s]\n", name.c_str(), units.c_str());
        PISM_CHK(ierr, "PetscPrintf");

        for (int k = 0; k < diag->get_nvars(); ++k) {
          SpatialVariableMetadata var = diag->get_metadata(k);

          std::string long_name = var.get_string("long_name");

          ierr = PetscPrintf(m_grid->com, "      -  %s\n", long_name.c_str());
          PISM_CHK(ierr, "PetscPrintf");
        }

        ierr = PetscPrintf(m_grid->com, "\n");
        PISM_CHK(ierr, "PetscPrintf");
      }

      ++j;
    }
  }

  // scalar time-series
  ierr = PetscPrintf(m_grid->com, "======== Available time-series ========\n");
  PISM_CHK(ierr, "PetscPrintf");

  std::map<std::string, TSDiagnostic*>::iterator j = ts_diagnostics.begin();
  while (j != ts_diagnostics.end()) {
    TSDiagnostic *diag = j->second;

    std::string name = j->first,
      long_name = diag->get_string("long_name"),
      units = diag->get_string("units"),
      glaciological_units = diag->get_string("glaciological_units");

    if (not glaciological_units.empty()) {
      units = glaciological_units;
    }

    ierr = PetscPrintf(m_grid->com,
                       "   Name: %s [%s]\n"
                       "      -  %s\n\n",
                       name.c_str(), units.c_str(), long_name.c_str());
    PISM_CHK(ierr, "PetscPrintf");

    ++j;
  }
}


IceModel_hardav::IceModel_hardav(IceModel *m)
  : Diag<IceModel>(m) {

  // set metadata:
  m_vars.push_back(SpatialVariableMetadata(m_sys, "hardav"));

  // choice to use SSA power; see #285
  const double power = 1.0 / m_grid->ctx()->config()->get_double("ssa_Glen_exponent");
  char unitstr[TEMPORARY_STRING_LENGTH];
  snprintf(unitstr, sizeof(unitstr), "Pa s%f", power);

  set_attrs("vertical average of ice hardness", "",
            unitstr, unitstr, 0);

  m_vars[0].set_double("valid_min", 0);
  m_vars[0].set_double("_FillValue", m_grid->ctx()->config()->get_double("fill_value"));
}

//! \brief Computes vertically-averaged ice hardness.
IceModelVec::Ptr IceModel_hardav::compute_impl() {
  const double fillval = m_grid->ctx()->config()->get_double("fill_value");
  double *Eij; // columns of enthalpy values

  const rheology::FlowLaw *flow_law = model->stress_balance->get_stressbalance()->flow_law();
  if (flow_law == NULL) {
    flow_law = model->stress_balance->get_ssb_modifier()->flow_law();
    if (flow_law == NULL) {
      throw RuntimeError("Can't compute vertically-averaged hardness: no flow law is used.");
    }
  }

  IceModelVec2S::Ptr result(new IceModelVec2S);
  result->create(m_grid, "hardav", WITHOUT_GHOSTS);
  result->metadata() = m_vars[0];

<<<<<<< HEAD
  IceModelVec2CellType &mask = model->vMask;
=======
  MaskQuery mask(model->m_cell_type);
>>>>>>> 38a3d6c4

  IceModelVec::AccessList list;
  list.add(model->m_cell_type);
  list.add(model->Enth3);
  list.add(model->ice_thickness);
  list.add(*result);
  ParallelSection loop(m_grid->com);
  try {
    for (Points p(*m_grid); p; p.next()) {
      const int i = p.i(), j = p.j();

      Eij = model->Enth3.get_column(i,j);
      const double H = model->ice_thickness(i,j);
      if (mask.icy(i, j)) {
        (*result)(i,j) = rheology::averaged_hardness(*flow_law,
                                                     H, m_grid->kBelowHeight(H),
                                                     &(m_grid->z()[0]), Eij);
      } else { // put negative value below valid range
        (*result)(i,j) = fillval;
      }
    }
  } catch (...) {
    loop.failed();
  }
  loop.check();

  return result;
}


IceModel_rank::IceModel_rank(IceModel *m)
  : Diag<IceModel>(m) {

  // set metadata:
  m_vars.push_back(SpatialVariableMetadata(m_sys, "rank"));

  set_attrs("processor rank", "", "1", "", 0);
  m_vars[0].set_time_independent(true);
}

IceModelVec::Ptr IceModel_rank::compute_impl() {

  IceModelVec2S::Ptr result(new IceModelVec2S);
  result->create(m_grid, "rank", WITHOUT_GHOSTS);
  result->metadata() = m_vars[0];

  IceModelVec::AccessList list;
  list.add(*result);

  for (Points p(*m_grid); p; p.next()) {
    (*result)(p.i(),p.j()) = m_grid->rank();
  }

  return result;
}


IceModel_cts::IceModel_cts(IceModel *m)
  : Diag<IceModel>(m) {

  // set metadata:
  m_vars.push_back(SpatialVariableMetadata(m_sys, "cts", m_grid->z()));

  set_attrs("cts = E/E_s(p), so cold-temperate transition surface is at cts = 1", "",
            "", "", 0);
}

IceModelVec::Ptr IceModel_cts::compute_impl() {

  // update vertical levels (in case the grid was extended
  m_vars[0].set_levels(m_grid->z());

  IceModelVec3::Ptr result(new IceModelVec3);
  result->create(m_grid, "cts", WITHOUT_GHOSTS);
  result->metadata() = m_vars[0];

  model->setCTSFromEnthalpy(*result);

  return result;
}

IceModel_proc_ice_area::IceModel_proc_ice_area(IceModel *m)
  : Diag<IceModel>(m) {

  // set metadata:
  m_vars.push_back(SpatialVariableMetadata(m_sys, "proc_ice_area"));

  set_attrs("number of cells containing ice in a processor's domain", "",
            "", "", 0);
  m_vars[0].set_time_independent(true);
}

IceModelVec::Ptr IceModel_proc_ice_area::compute_impl() {

  const IceModelVec2S        &thickness = *m_grid->variables().get_2d_scalar("land_ice_thickness");
  const IceModelVec2CellType &mask      = *m_grid->variables().get_2d_cell_type("mask");

  IceModelVec2S::Ptr result(new IceModelVec2S);
  result->create(m_grid, "proc_ice_area", WITHOUT_GHOSTS);
  result->metadata() = m_vars[0];

  int ice_filled_cells = 0;

  IceModelVec::AccessList list;
  list.add(mask);
  list.add(thickness);
  for (Points p(*m_grid); p; p.next()) {
    if (mask.icy(p.i(), p.j())) {
      ice_filled_cells += 1;
    }
  }

  for (Points p(*m_grid); p; p.next()) {
    (*result)(p.i(), p.j()) = ice_filled_cells;
  }

  return result;
}


IceModel_temp::IceModel_temp(IceModel *m)
  : Diag<IceModel>(m) {

  // set metadata:
  m_vars.push_back(SpatialVariableMetadata(m_sys, "temp", m_grid->z()));

  set_attrs("ice temperature", "land_ice_temperature", "K", "K", 0);
  m_vars[0].set_double("valid_min", 0);
}

IceModelVec::Ptr IceModel_temp::compute_impl() {

  // update vertical levels (in case the grid was extended
  m_vars[0].set_levels(m_grid->z());

  IceModelVec3::Ptr result(new IceModelVec3);
  result->create(m_grid, "temp", WITHOUT_GHOSTS);
  result->metadata() = m_vars[0];

  const IceModelVec2S *thickness = m_grid->variables().get_2d_scalar("land_ice_thickness");
  const IceModelVec3 *enthalpy = m_grid->variables().get_3d_scalar("enthalpy");

  EnthalpyConverter::Ptr EC = model->ctx()->enthalpy_converter();

  double *Tij;
  const double *Enthij; // columns of these values

  IceModelVec::AccessList list;
  list.add(*result);
  list.add(*enthalpy);
  list.add(*thickness);

  ParallelSection loop(m_grid->com);
  try {
    for (Points p(*m_grid); p; p.next()) {
      const int i = p.i(), j = p.j();

      Tij = result->get_column(i,j);
      Enthij = enthalpy->get_column(i,j);
      for (unsigned int k=0; k <m_grid->Mz(); ++k) {
        const double depth = (*thickness)(i,j) - m_grid->z(k);
        Tij[k] = EC->temperature(Enthij[k], EC->pressure(depth));
      }
    }
  } catch (...) {
    loop.failed();
  }
  loop.check();

  return result;
}


IceModel_temp_pa::IceModel_temp_pa(IceModel *m)
  : Diag<IceModel>(m) {

  // set metadata:
  m_vars.push_back(SpatialVariableMetadata(m_sys, "temp_pa", m_grid->z()));

  set_attrs("pressure-adjusted ice temperature (degrees above pressure-melting point)", "",
            "deg_C", "deg_C", 0);
  m_vars[0].set_double("valid_max", 0);
}

IceModelVec::Ptr IceModel_temp_pa::compute_impl() {
  bool cold_mode = m_grid->ctx()->config()->get_boolean("do_cold_ice_methods");
  double melting_point_temp = m_grid->ctx()->config()->get_double("water_melting_point_temperature");

  // update vertical levels (in case the m_grid was extended
  m_vars[0].set_levels(m_grid->z());

  IceModelVec3::Ptr result(new IceModelVec3);
  result->create(m_grid, "temp_pa", WITHOUT_GHOSTS);
  result->metadata() = m_vars[0];

  const IceModelVec2S *thickness = m_grid->variables().get_2d_scalar("land_ice_thickness");
  const IceModelVec3  *enthalpy  = m_grid->variables().get_3d_scalar("enthalpy");

  EnthalpyConverter::Ptr EC = model->ctx()->enthalpy_converter();

  double *Tij;
  const double *Enthij; // columns of these values

  IceModelVec::AccessList list;
  list.add(*result);
  list.add(*enthalpy);
  list.add(*thickness);

  ParallelSection loop(m_grid->com);
  try {
    for (Points pt(*m_grid); pt; pt.next()) {
      const int i = pt.i(), j = pt.j();

      Tij = result->get_column(i,j);
      Enthij = enthalpy->get_column(i,j);
      for (unsigned int k=0; k < m_grid->Mz(); ++k) {
        const double depth = (*thickness)(i,j) - m_grid->z(k),
          p = EC->pressure(depth);
        Tij[k] = EC->pressure_adjusted_temperature(Enthij[k], p);

        if (cold_mode) { // if ice is temperate then its pressure-adjusted temp
          // is 273.15
          if (EC->is_temperate_relaxed(Enthij[k],p) && ((*thickness)(i,j) > 0)) {
            Tij[k] = melting_point_temp;
          }
        }

      }
    }
  } catch (...) {
    loop.failed();
  }
  loop.check();

  result->shift(-melting_point_temp);

  return result;
}

IceModel_temppabase::IceModel_temppabase(IceModel *m)
  : Diag<IceModel>(m) {

  // set metadata:
  m_vars.push_back(SpatialVariableMetadata(m_sys, "temppabase"));

  set_attrs("pressure-adjusted ice temperature at the base of ice", "",
            "Celsius", "Celsius", 0);
}

IceModelVec::Ptr IceModel_temppabase::compute_impl() {

  bool cold_mode = m_grid->ctx()->config()->get_boolean("do_cold_ice_methods");
  double melting_point_temp = m_grid->ctx()->config()->get_double("water_melting_point_temperature");

  IceModelVec2S::Ptr result(new IceModelVec2S);
  result->create(m_grid, "temp_pa_base", WITHOUT_GHOSTS);
  result->metadata() = m_vars[0];

  const IceModelVec2S *thickness = m_grid->variables().get_2d_scalar("land_ice_thickness");
  const IceModelVec3 *enthalpy = m_grid->variables().get_3d_scalar("enthalpy");

  EnthalpyConverter::Ptr EC = model->ctx()->enthalpy_converter();

  const double *Enthij; // columns of these values

  IceModelVec::AccessList list;
  list.add(*result);
  list.add(*enthalpy);
  list.add(*thickness);

  ParallelSection loop(m_grid->com);
  try {
    for (Points pt(*m_grid); pt; pt.next()) {
      const int i = pt.i(), j = pt.j();

      Enthij = enthalpy->get_column(i,j);

      const double depth = (*thickness)(i,j),
        p = EC->pressure(depth);
      (*result)(i,j) = EC->pressure_adjusted_temperature(Enthij[0], p);

      if (cold_mode) { // if ice is temperate then its pressure-adjusted temp
        // is 273.15
        if (EC->is_temperate_relaxed(Enthij[0],p) && ((*thickness)(i,j) > 0)) {
          (*result)(i,j) = melting_point_temp;
        }
      }
    }
  } catch (...) {
    loop.failed();
  }
  loop.check();

  result->shift(-melting_point_temp);

  return result;
}

IceModel_enthalpysurf::IceModel_enthalpysurf(IceModel *m)
  : Diag<IceModel>(m) {

  // set metadata:
  m_vars.push_back(SpatialVariableMetadata(m_sys, "enthalpysurf"));

  set_attrs("ice enthalpy at 1m below the ice surface", "",
            "J kg-1", "J kg-1", 0);
  m_vars[0].set_double("_FillValue", m_grid->ctx()->config()->get_double("fill_value"));
}

IceModelVec::Ptr IceModel_enthalpysurf::compute_impl() {

  IceModelVec2S::Ptr result(new IceModelVec2S);
  result->create(m_grid, "enthalpysurf", WITHOUT_GHOSTS);
  result->metadata() = m_vars[0];

  double fill_value = m_grid->ctx()->config()->get_double("fill_value");

  // compute levels corresponding to 1 m below the ice surface:

  IceModelVec::AccessList list;
  list.add(model->ice_thickness);
  list.add(*result);

  for (Points p(*m_grid); p; p.next()) {
    const int i = p.i(), j = p.j();

    (*result)(i,j) = std::max(model->ice_thickness(i,j) - 1.0, 0.0);
  }

  model->Enth3.getSurfaceValues(*result, *result);  // z=0 slice

  for (Points p(*m_grid); p; p.next()) {
    const int i = p.i(), j = p.j();

    if (model->ice_thickness(i,j) <= 1.0) {
      (*result)(i,j) = fill_value;
    }
  }

  return result;
}

IceModel_enthalpybase::IceModel_enthalpybase(IceModel *m)
  : Diag<IceModel>(m) {

  // set metadata:
  m_vars.push_back(SpatialVariableMetadata(m_sys, "enthalpybase"));

  set_attrs("ice enthalpy at the base of ice", "",
            "J kg-1", "J kg-1", 0);
  m_vars[0].set_double("_FillValue", m_grid->ctx()->config()->get_double("fill_value"));
}

IceModelVec::Ptr IceModel_enthalpybase::compute_impl() {

  IceModelVec2S::Ptr result(new IceModelVec2S);
  result->create(m_grid, "enthalpybase", WITHOUT_GHOSTS);
  result->metadata() = m_vars[0];

  model->Enth3.getHorSlice(*result, 0.0);  // z=0 slice

  result->mask_by(model->ice_thickness, m_grid->ctx()->config()->get_double("fill_value"));

  return result;
}


IceModel_tempbase::IceModel_tempbase(IceModel *m)
  : Diag<IceModel>(m) {

  // set metadata:
  m_vars.push_back(SpatialVariableMetadata(m_sys, "tempbase"));

  set_attrs("ice temperature at the base of ice", "",
            "K", "K", 0);
  m_vars[0].set_double("_FillValue", m_grid->ctx()->config()->get_double("fill_value"));
}

IceModelVec::Ptr IceModel_tempbase::compute_impl() {

  const IceModelVec2S *thickness = m_grid->variables().get_2d_scalar("land_ice_thickness");

  IceModelVec::Ptr enth = IceModel_enthalpybase(model).compute();

  EnthalpyConverter::Ptr EC = model->ctx()->enthalpy_converter();

  IceModelVec2S::Ptr result = IceModelVec2S::To2DScalar(enth);

  // result contains basal enthalpy; note that it is allocated by
  // IceModel_enthalpybase::compute().

<<<<<<< HEAD
=======
  MaskQuery mask(model->m_cell_type);

>>>>>>> 38a3d6c4
  IceModelVec::AccessList list;
  list.add(model->m_cell_type);
  list.add(*result);
  list.add(*thickness);

  ParallelSection loop(m_grid->com);
  try {
    for (Points p(*m_grid); p; p.next()) {
      const int i = p.i(), j = p.j();

      double depth = (*thickness)(i,j),
        pressure = EC->pressure(depth);
      if (model->vMask.icy(i, j)) {
        (*result)(i,j) = EC->temperature((*result)(i,j), pressure);
      } else {
        (*result)(i,j) = m_grid->ctx()->config()->get_double("fill_value");
      }
    }
  } catch (...) {
    loop.failed();
  }
  loop.check();

  result->metadata(0) = m_vars[0];
  return result;
}

IceModel_tempsurf::IceModel_tempsurf(IceModel *m)
  : Diag<IceModel>(m) {

  // set metadata:
  m_vars.push_back(SpatialVariableMetadata(m_sys, "tempsurf"));

  set_attrs("ice temperature at 1m below the ice surface", "",
            "K", "K", 0);
  m_vars[0].set_double("_FillValue", m_grid->ctx()->config()->get_double("fill_value"));
}

IceModelVec::Ptr IceModel_tempsurf::compute_impl() {

  const IceModelVec2S *thickness = m_grid->variables().get_2d_scalar("land_ice_thickness");

  IceModelVec::Ptr enth = IceModel_enthalpysurf(model).compute();
  IceModelVec2S::Ptr result = IceModelVec2S::To2DScalar(enth);

  EnthalpyConverter::Ptr EC = model->ctx()->enthalpy_converter();

  // result contains surface enthalpy; note that it is allocated by
  // IceModel_enthalpysurf::compute().

  IceModelVec::AccessList list;
  list.add(*result);
  list.add(*thickness);

  double depth = 1.0,
    pressure = EC->pressure(depth);
  ParallelSection loop(m_grid->com);
  try {
    for (Points p(*m_grid); p; p.next()) {
      const int i = p.i(), j = p.j();

      if ((*thickness)(i,j) > 1) {
        (*result)(i,j) = EC->temperature((*result)(i,j), pressure);
      } else {
        (*result)(i,j) = m_grid->ctx()->config()->get_double("fill_value");
      }
    }
  } catch (...) {
    loop.failed();
  }
  loop.check();

  result->metadata(0) = m_vars[0];
  return result;
}


IceModel_liqfrac::IceModel_liqfrac(IceModel *m)
  : Diag<IceModel>(m) {

  // set metadata:
  m_vars.push_back(SpatialVariableMetadata(m_sys,
                                           "liqfrac", m_grid->z()));

  set_attrs("liquid water fraction in ice (between 0 and 1)", "",
            "1", "1", 0);
  m_vars[0].set_double("valid_min", 0);
  m_vars[0].set_double("valid_max", 1);
}

IceModelVec::Ptr IceModel_liqfrac::compute_impl() {

  IceModelVec3::Ptr result(new IceModelVec3);
  result->create(m_grid, "liqfrac", WITHOUT_GHOSTS);
  result->metadata(0) = m_vars[0];

  bool cold_mode = m_grid->ctx()->config()->get_boolean("do_cold_ice_methods");

  if (cold_mode) {
    result->set(0.0);
  } else {
    model->compute_liquid_water_fraction(model->Enth3, *result);
  }

  return result;
}

IceModel_tempicethk::IceModel_tempicethk(IceModel *m)
  : Diag<IceModel>(m) {

  // set metadata:
  m_vars.push_back(SpatialVariableMetadata(m_sys,
                                           "tempicethk"));

  set_attrs("temperate ice thickness (total column content)", "",
            "m", "m", 0);
  m_vars[0].set_double("_FillValue", m_grid->ctx()->config()->get_double("fill_value"));
}

IceModelVec::Ptr IceModel_tempicethk::compute_impl() {

  IceModelVec2S::Ptr result(new IceModelVec2S);
  result->create(m_grid, "tempicethk", WITHOUT_GHOSTS);
  result->metadata(0) = m_vars[0];

  double *Enth = NULL;

<<<<<<< HEAD
=======
  MaskQuery mask(model->m_cell_type);

>>>>>>> 38a3d6c4
  IceModelVec::AccessList list;
  list.add(model->m_cell_type);
  list.add(*result);
  list.add(model->Enth3);
  list.add(model->ice_thickness);

  EnthalpyConverter::Ptr EC = model->ctx()->enthalpy_converter();

  ParallelSection loop(m_grid->com);
  try {
    for (Points p(*m_grid); p; p.next()) {
      const int i = p.i(), j = p.j();

      if (model->vMask.icy(i, j)) {
        Enth = model->Enth3.get_column(i,j);
        double temperate_ice_thickness = 0.0;
        double ice_thickness = model->ice_thickness(i,j);
        const unsigned int ks = m_grid->kBelowHeight(ice_thickness);

        for (unsigned int k=0; k<ks; ++k) { // FIXME issue #15
          double pressure = EC->pressure(ice_thickness - m_grid->z(k));

          if (EC->is_temperate_relaxed(Enth[k], pressure)) {
            temperate_ice_thickness += m_grid->z(k+1) - m_grid->z(k);
          }
        }

        double pressure = EC->pressure(ice_thickness - m_grid->z(ks));
        if (EC->is_temperate_relaxed(Enth[ks], pressure)) {
          temperate_ice_thickness += ice_thickness - m_grid->z(ks);
        }

        (*result)(i,j) = temperate_ice_thickness;
      } else {
        // ice-free
        (*result)(i,j) = m_grid->ctx()->config()->get_double("fill_value");
      }
    }
  } catch (...) {
    loop.failed();
  }
  loop.check();

  return result;
}

IceModel_tempicethk_basal::IceModel_tempicethk_basal(IceModel *m)
  : Diag<IceModel>(m) {

  // set metadata:
  m_vars.push_back(SpatialVariableMetadata(m_sys,
                                           "tempicethk_basal"));

  set_attrs("thickness of the basal layer of temperate ice", "",
            "m", "m", 0);
  m_vars[0].set_double("_FillValue", m_grid->ctx()->config()->get_double("fill_value"));
}

/*!
 * Uses linear interpolation to go beyond vertical grid resolution.
 */
IceModelVec::Ptr IceModel_tempicethk_basal::compute_impl() {

  IceModelVec2S::Ptr result(new IceModelVec2S);
  result->create(m_grid, "tempicethk_basal", WITHOUT_GHOSTS);
  result->metadata(0) = m_vars[0];

  double *Enth = NULL;
  EnthalpyConverter::Ptr EC = model->ctx()->enthalpy_converter();

<<<<<<< HEAD
=======
  MaskQuery mask(model->m_cell_type);

>>>>>>> 38a3d6c4
  const double fill_value = m_grid->ctx()->config()->get_double("fill_value");

  IceModelVec::AccessList list;
  list.add(model->m_cell_type);
  list.add(*result);
  list.add(model->ice_thickness);
  list.add(model->Enth3);

  ParallelSection loop(m_grid->com);
  try {
    for (Points p(*m_grid); p; p.next()) {
      const int i = p.i(), j = p.j();

      double thk = model->ice_thickness(i,j);

      // if we have no ice, go on to the next grid point (this cell will be
      // marked as "missing" later)
      if (model->vMask.ice_free(i, j)) {
        (*result)(i,j) = fill_value;
        continue;
      }

      Enth = model->Enth3.get_column(i,j);
      double pressure;
      unsigned int ks = m_grid->kBelowHeight(thk),
        k = 0;

      while (k <= ks) {         // FIXME issue #15
        pressure = EC->pressure(thk - m_grid->z(k));

        if (EC->is_temperate_relaxed(Enth[k],pressure)) {
          k++;
        } else {
          break;
        }
      }
      // after this loop 'pressure' is equal to the pressure at the first level
      // that is cold

      // no temperate ice at all; go to the next grid point
      if (k == 0) {
        (*result)(i,j) = 0.0;
        continue;
      }

      // the whole column is temperate (except, possibly, some ice between
      // z(ks) and the total thickness; we ignore it)
      if (k == ks + 1) {
        (*result)(i,j) = m_grid->z(ks);
        continue;
      }

      double
        pressure_0 = EC->pressure(thk - m_grid->z(k-1)),
        dz         = m_grid->z(k) - m_grid->z(k-1),
        slope1     = (Enth[k] - Enth[k-1]) / dz,
        slope2     = (EC->enthalpy_cts(pressure) - EC->enthalpy_cts(pressure_0)) / dz;

      if (slope1 != slope2) {
        (*result)(i,j) = m_grid->z(k-1) +
          (EC->enthalpy_cts(pressure_0) - Enth[k-1]) / (slope1 - slope2);

        // check if the resulting thickness is valid:
        (*result)(i,j) = std::max((*result)(i,j), m_grid->z(k-1));
        (*result)(i,j) = std::min((*result)(i,j), m_grid->z(k));
      } else {
        throw RuntimeError::formatted("Linear interpolation of the thickness of"
                                      " the basal temperate layer failed:\n"
                                      "(i=%d, j=%d, k=%d, ks=%d)\n",
                                      i, j, k, ks);
      }
    }
  } catch (...) {
    loop.failed();
  }
  loop.check();


  return result;
}

IceModel_flux_divergence::IceModel_flux_divergence(IceModel *m)
  : Diag<IceModel>(m) {

  // set metadata:
  m_vars.push_back(SpatialVariableMetadata(m_sys, "flux_divergence"));

  set_attrs("flux divergence", "", "m s-1", "m year-1", 0);
}

IceModelVec::Ptr IceModel_flux_divergence::compute_impl() {

  IceModelVec2S::Ptr result(new IceModelVec2S);
  result->create(m_grid, "flux_divergence", WITHOUT_GHOSTS);
  result->metadata() = m_vars[0];
  result->write_in_glaciological_units = true;

  result->copy_from(model->flux_divergence);

  return result;
}

IceModel_climatic_mass_balance_cumulative::IceModel_climatic_mass_balance_cumulative(IceModel *m)
  : Diag<IceModel>(m) {

  // set metadata:
  m_vars.push_back(SpatialVariableMetadata(m_sys,
                                           "climatic_mass_balance_cumulative"));

  set_attrs("cumulative ice-equivalent climatic mass balance", "",
            "kg m-2", "kg m-2", 0);
}

IceModelVec::Ptr IceModel_climatic_mass_balance_cumulative::compute_impl() {

  IceModelVec2S::Ptr result(new IceModelVec2S);
  result->create(m_grid, "climatic_mass_balance_cumulative", WITHOUT_GHOSTS);
  result->metadata() = m_vars[0];
  result->write_in_glaciological_units = true;

  result->copy_from(model->climatic_mass_balance_cumulative);

  return result;
}

IceModel_ivol::IceModel_ivol(IceModel *m)
  : TSDiag<IceModel>(m) {

  // set metadata:
  m_ts = new DiagnosticTimeseries(*m_grid, "ivol", m_time_dimension_name);

  m_ts->metadata().set_string("units", "m3");
  m_ts->dimension_metadata().set_string("units", m_time_units);

  m_ts->metadata().set_string("long_name", "total ice volume");
  m_ts->metadata().set_double("valid_min", 0.0);
}

void IceModel_ivol::update(double a, double b) {

  double value = model->ice_volume();

  m_ts->append(value, a, b);
}

IceModel_slvol::IceModel_slvol(IceModel *m)
  : TSDiag<IceModel>(m) {

  // set metadata:
  m_ts = new DiagnosticTimeseries(*m_grid, "slvol", m_time_dimension_name);

  m_ts->metadata().set_string("units", "m");
  m_ts->dimension_metadata().set_string("units", m_time_units);

  m_ts->metadata().set_string("long_name", "total sea-level relevant ice IN SEA-LEVEL EQUIVALENT");
  m_ts->metadata().set_double("valid_min", 0.0);
}

void IceModel_slvol::update(double a, double b) {

  double value = model->sealevel_volume();

  m_ts->append(value, a, b);
}

IceModel_divoldt::IceModel_divoldt(IceModel *m)
  : TSDiag<IceModel>(m) {

  // set metadata:
  m_ts = new DiagnosticTimeseries(*m_grid, "divoldt", m_time_dimension_name);

  m_ts->metadata().set_string("units", "m3 s-1");
  m_ts->dimension_metadata().set_string("units", m_time_units);
  m_ts->rate_of_change = true;

  m_ts->metadata().set_string("long_name", "total ice volume rate of change");
}

void IceModel_divoldt::update(double a, double b) {

  double value = model->ice_volume();

  // note that "value" below *should* be the ice volume
  m_ts->append(value, a, b);
}


IceModel_iarea::IceModel_iarea(IceModel *m)
  : TSDiag<IceModel>(m) {

  // set metadata:
  m_ts = new DiagnosticTimeseries(*m_grid, "iarea", m_time_dimension_name);

  m_ts->metadata().set_string("units", "m2");
  m_ts->dimension_metadata().set_string("units", m_time_units);
  m_ts->metadata().set_string("long_name", "total ice area");
  m_ts->metadata().set_double("valid_min", 0.0);
}

void IceModel_iarea::update(double a, double b) {

  double value = model->ice_area();

  m_ts->append(value, a, b);
}

IceModel_imass::IceModel_imass(IceModel *m)
  : TSDiag<IceModel>(m) {

  // set metadata:
  m_ts = new DiagnosticTimeseries(*m_grid, "imass", m_time_dimension_name);

  m_ts->metadata().set_string("units", "kg");
  m_ts->dimension_metadata().set_string("units", m_time_units);
  m_ts->metadata().set_string("long_name", "total ice mass");
  m_ts->metadata().set_double("valid_min", 0.0);
}

void IceModel_imass::update(double a, double b) {

  double value = model->ice_volume();

  m_ts->append(value * m_grid->ctx()->config()->get_double("ice_density"), a, b);
}


IceModel_dimassdt::IceModel_dimassdt(IceModel *m)
  : TSDiag<IceModel>(m) {

  // set metadata:
  m_ts = new DiagnosticTimeseries(*m_grid, "dimassdt", m_time_dimension_name);

  m_ts->metadata().set_string("units", "kg s-1");
  m_ts->dimension_metadata().set_string("units", m_time_units);
  m_ts->metadata().set_string("long_name", "total ice mass rate of change");

  m_ts->rate_of_change = true;
}

void IceModel_dimassdt::update(double a, double b) {

  double value = model->ice_volume();

  m_ts->append(value * m_grid->ctx()->config()->get_double("ice_density"), a, b);
}


IceModel_ivoltemp::IceModel_ivoltemp(IceModel *m)
  : TSDiag<IceModel>(m) {

  // set metadata:
  m_ts = new DiagnosticTimeseries(*m_grid, "ivoltemp", m_time_dimension_name);

  m_ts->metadata().set_string("units", "m3");
  m_ts->dimension_metadata().set_string("units", m_time_units);
  m_ts->metadata().set_string("long_name", "total volume of temperate ice");
  m_ts->metadata().set_double("valid_min", 0.0);
}

void IceModel_ivoltemp::update(double a, double b) {

  double value = model->ice_volume_temperate();

  m_ts->append(value, a, b);
}


IceModel_ivolcold::IceModel_ivolcold(IceModel *m)
  : TSDiag<IceModel>(m) {

  // set metadata:
  m_ts = new DiagnosticTimeseries(*m_grid, "ivolcold", m_time_dimension_name);

  m_ts->metadata().set_string("units", "m3");
  m_ts->dimension_metadata().set_string("units", m_time_units);
  m_ts->metadata().set_string("long_name", "total volume of cold ice");
  m_ts->metadata().set_double("valid_min", 0.0);
}

void IceModel_ivolcold::update(double a, double b) {

  double value = model->ice_volume_cold();

  m_ts->append(value, a, b);
}

IceModel_iareatemp::IceModel_iareatemp(IceModel *m)
  : TSDiag<IceModel>(m) {

  // set metadata:
  m_ts = new DiagnosticTimeseries(*m_grid, "iareatemp", m_time_dimension_name);

  m_ts->metadata().set_string("units", "m2");
  m_ts->dimension_metadata().set_string("units", m_time_units);
  m_ts->metadata().set_string("long_name", "ice-covered area where basal ice is temperate");
  m_ts->metadata().set_double("valid_min", 0.0);
}

void IceModel_iareatemp::update(double a, double b) {

  double value = model->ice_area_temperate();

  m_ts->append(value, a, b);
}

IceModel_iareacold::IceModel_iareacold(IceModel *m)
  : TSDiag<IceModel>(m) {

  // set metadata:
  m_ts = new DiagnosticTimeseries(*m_grid, "iareacold", m_time_dimension_name);

  m_ts->metadata().set_string("units", "m2");
  m_ts->dimension_metadata().set_string("units", m_time_units);
  m_ts->metadata().set_string("long_name", "ice-covered area where basal ice is cold");
  m_ts->metadata().set_double("valid_min", 0.0);
}

void IceModel_iareacold::update(double a, double b) {

  double value = model->ice_area_cold();

  m_ts->append(value, a, b);
}

IceModel_ienthalpy::IceModel_ienthalpy(IceModel *m)
  : TSDiag<IceModel>(m) {

  // set metadata:
  m_ts = new DiagnosticTimeseries(*m_grid, "ienthalpy", m_time_dimension_name);

  m_ts->metadata().set_string("units", "J");
  m_ts->dimension_metadata().set_string("units", m_time_units);
  m_ts->metadata().set_string("long_name", "total ice enthalpy");
  m_ts->metadata().set_double("valid_min", 0.0);
}

void IceModel_ienthalpy::update(double a, double b) {

  double value = model->ice_enthalpy();

  m_ts->append(value, a, b);
}

IceModel_iareag::IceModel_iareag(IceModel *m)
  : TSDiag<IceModel>(m) {

  // set metadata:
  m_ts = new DiagnosticTimeseries(*m_grid, "iareag", m_time_dimension_name);

  m_ts->metadata().set_string("units", "m2");
  m_ts->dimension_metadata().set_string("units", m_time_units);
  m_ts->metadata().set_string("long_name", "total grounded ice area");
}

void IceModel_iareag::update(double a, double b) {

  double value = model->ice_area_grounded();

  m_ts->append(value, a, b);
}

IceModel_iareaf::IceModel_iareaf(IceModel *m)
  : TSDiag<IceModel>(m) {

  // set metadata:
  m_ts = new DiagnosticTimeseries(*m_grid, "iareaf", m_time_dimension_name);

  m_ts->metadata().set_string("units", "m2");
  m_ts->dimension_metadata().set_string("units", m_time_units);
  m_ts->metadata().set_string("long_name", "total floating ice area");
}

void IceModel_iareaf::update(double a, double b) {

  double value = model->ice_area_floating();

  m_ts->append(value, a, b);
}

IceModel_dt::IceModel_dt(IceModel *m)
  : TSDiag<IceModel>(m) {

  // set metadata:
  m_ts = new DiagnosticTimeseries(*m_grid, "dt", m_time_dimension_name);

  m_ts->metadata().set_string("units", "second");
  m_ts->metadata().set_string("glaciological_units", "year");
  m_ts->dimension_metadata().set_string("units", m_time_units);
  m_ts->metadata().set_string("long_name", "mass continuity time step");
}

void IceModel_dt::update(double a, double b) {

  m_ts->append(model->dt, a, b);
}

IceModel_max_diffusivity::IceModel_max_diffusivity(IceModel *m)
  : TSDiag<IceModel>(m) {

  // set metadata:
  m_ts = new DiagnosticTimeseries(*m_grid, "max_diffusivity", m_time_dimension_name);

  m_ts->metadata().set_string("units", "m2 s-1");
  m_ts->dimension_metadata().set_string("units", m_time_units);
  m_ts->metadata().set_string("long_name", "maximum diffusivity");
}

void IceModel_max_diffusivity::update(double a, double b) {
  double value = model->stress_balance->max_diffusivity();

  m_ts->append(value, a, b);
}

IceModel_surface_flux::IceModel_surface_flux(IceModel *m)
  : TSDiag<IceModel>(m) {

  // set metadata:
  m_ts = new DiagnosticTimeseries(*m_grid, "surface_ice_flux", m_time_dimension_name);

  m_ts->metadata().set_string("units", "kg s-1");
  m_ts->dimension_metadata().set_string("units", m_time_units);
  m_ts->metadata().set_string("long_name", "total over ice domain of top surface ice mass flux");
  m_ts->metadata().set_string("comment", "positive means ice gain");
  m_ts->rate_of_change = true;
}

void IceModel_surface_flux::update(double a, double b) {

  double value = model->surface_ice_flux_cumulative;

  m_ts->append(value, a, b);
}

IceModel_surface_flux_cumulative::IceModel_surface_flux_cumulative(IceModel *m)
  : TSDiag<IceModel>(m) {

  // set metadata:
  m_ts = new DiagnosticTimeseries(*m_grid, "surface_ice_flux_cumulative", m_time_dimension_name);

  m_ts->metadata().set_string("units", "kg");
  m_ts->dimension_metadata().set_string("units", m_time_units);
  m_ts->metadata().set_string("long_name", "cumulative total over ice domain of top surface ice mass flux");
}

void IceModel_surface_flux_cumulative::update(double a, double b) {

  double value = model->surface_ice_flux_cumulative;

  m_ts->append(value, a, b);
}

IceModel_grounded_basal_flux::IceModel_grounded_basal_flux(IceModel *m)
  : TSDiag<IceModel>(m) {

  // set metadata:
  m_ts = new DiagnosticTimeseries(*m_grid, "grounded_basal_ice_flux", m_time_dimension_name);

  m_ts->metadata().set_string("units", "kg s-1");
  m_ts->dimension_metadata().set_string("units", m_time_units);
  m_ts->metadata().set_string("long_name", "total over grounded ice domain of basal mass flux");
  m_ts->metadata().set_string("comment", "positive means ice gain");
  m_ts->rate_of_change = true;
}

void IceModel_grounded_basal_flux::update(double a, double b) {

  double value = model->grounded_basal_ice_flux_cumulative;

  m_ts->append(value, a, b);
}

IceModel_grounded_basal_flux_cumulative::IceModel_grounded_basal_flux_cumulative(IceModel *m)
  : TSDiag<IceModel>(m) {

  // set metadata:
  m_ts = new DiagnosticTimeseries(*m_grid, "grounded_basal_ice_flux_cumulative", m_time_dimension_name);

  m_ts->metadata().set_string("units", "kg");
  m_ts->dimension_metadata().set_string("units", m_time_units);
  m_ts->metadata().set_string("long_name", "cumulative total grounded basal mass flux");
  m_ts->metadata().set_string("comment", "positive means ice gain");
}

void IceModel_grounded_basal_flux_cumulative::update(double a, double b) {

  double value = model->grounded_basal_ice_flux_cumulative;

  m_ts->append(value, a, b);
}

IceModel_sub_shelf_flux::IceModel_sub_shelf_flux(IceModel *m)
  : TSDiag<IceModel>(m) {

  // set metadata:
  m_ts = new DiagnosticTimeseries(*m_grid, "sub_shelf_ice_flux", m_time_dimension_name);

  m_ts->metadata().set_string("units", "kg s-1");
  m_ts->dimension_metadata().set_string("units", m_time_units);
  m_ts->metadata().set_string("long_name", "total sub-shelf ice flux");
  m_ts->metadata().set_string("comment", "positive means ice gain");
  m_ts->rate_of_change = true;
}

void IceModel_sub_shelf_flux::update(double a, double b) {

  double value = model->sub_shelf_ice_flux_cumulative;

  m_ts->append(value, a, b);
}

IceModel_sub_shelf_flux_cumulative::IceModel_sub_shelf_flux_cumulative(IceModel *m)
  : TSDiag<IceModel>(m) {

  // set metadata:
  m_ts = new DiagnosticTimeseries(*m_grid, "sub_shelf_ice_flux_cumulative", m_time_dimension_name);

  m_ts->metadata().set_string("units", "kg");
  m_ts->dimension_metadata().set_string("units", m_time_units);
  m_ts->metadata().set_string("long_name", "cumulative total sub-shelf ice flux");
  m_ts->metadata().set_string("comment", "positive means ice gain");
}

void IceModel_sub_shelf_flux_cumulative::update(double a, double b) {

  double value = model->sub_shelf_ice_flux_cumulative;

  m_ts->append(value, a, b);
}

IceModel_nonneg_flux::IceModel_nonneg_flux(IceModel *m)
  : TSDiag<IceModel>(m) {

  // set metadata:
  m_ts = new DiagnosticTimeseries(*m_grid, "nonneg_flux", m_time_dimension_name);

  m_ts->metadata().set_string("units", "kg s-1");
  m_ts->dimension_metadata().set_string("units", m_time_units);
  m_ts->metadata().set_string("long_name", "'numerical' ice flux resulting from enforcing the 'thk >= 0' rule");
  m_ts->metadata().set_string("comment", "positive means ice gain");
  m_ts->rate_of_change = true;
}

void IceModel_nonneg_flux::update(double a, double b) {

  double value = model->nonneg_rule_flux_cumulative;

  m_ts->append(value, a, b);
}

IceModel_nonneg_flux_cumulative::IceModel_nonneg_flux_cumulative(IceModel *m)
  : TSDiag<IceModel>(m) {

  // set metadata:
  m_ts = new DiagnosticTimeseries(*m_grid, "nonneg_flux_cumulative", m_time_dimension_name);

  m_ts->metadata().set_string("units", "kg");
  m_ts->dimension_metadata().set_string("units", m_time_units);
  m_ts->metadata().set_string("long_name", "cumulative 'numerical' ice flux resulting from enforcing the 'thk >= 0' rule");
  m_ts->metadata().set_string("comment", "positive means ice gain");
}

void IceModel_nonneg_flux_cumulative::update(double a, double b) {

  double value = model->nonneg_rule_flux_cumulative;

  m_ts->append(value, a, b);
}

IceModel_discharge_flux::IceModel_discharge_flux(IceModel *m)
  : TSDiag<IceModel>(m) {

  // set metadata:
  m_ts = new DiagnosticTimeseries(*m_grid, "discharge_flux", m_time_dimension_name);

  m_ts->metadata().set_string("units", "kg s-1");
  m_ts->dimension_metadata().set_string("units", m_time_units);
  m_ts->metadata().set_string("long_name", "discharge (calving & icebergs) flux");
  m_ts->metadata().set_string("comment", "positive means ice gain");
  m_ts->rate_of_change = true;
}

void IceModel_discharge_flux::update(double a, double b) {
  double value = model->discharge_flux_cumulative;

  m_ts->append(value, a, b);
}

IceModel_discharge_flux_cumulative::IceModel_discharge_flux_cumulative(IceModel *m)
  : TSDiag<IceModel>(m) {

  // set metadata:
  m_ts = new DiagnosticTimeseries(*m_grid, "discharge_flux_cumulative", m_time_dimension_name);

  m_ts->metadata().set_string("units", "kg");
  m_ts->dimension_metadata().set_string("units", m_time_units);
  m_ts->metadata().set_string("long_name", "cumulative discharge (calving etc.) flux");
  m_ts->metadata().set_string("comment", "positive means ice gain");
}

void IceModel_discharge_flux_cumulative::update(double a, double b) {
  double value = model->discharge_flux_cumulative;

  m_ts->append(value, a, b);
}

IceModel_dHdt::IceModel_dHdt(IceModel *m)
  : Diag<IceModel>(m) {

  // set metadata:
  m_vars.push_back(SpatialVariableMetadata(m_sys, "dHdt"));

  set_attrs("ice thickness rate of change", "tendency_of_land_ice_thickness",
            "m s-1", "m year-1", 0);

  Config::ConstPtr config = m_grid->ctx()->config();
  double fill_value = units::convert(m_sys, config->get_double("fill_value"),
                                     "m year-1", "m second-1");

  m_vars[0].set_double("valid_min",  units::convert(m_sys, -1e6, "m year-1", "m second-1"));
  m_vars[0].set_double("valid_max",  units::convert(m_sys,  1e6, "m year-1", "m second-1"));
  m_vars[0].set_double("_FillValue", fill_value);
  m_vars[0].set_string("cell_methods", "time: mean");

  m_last_ice_thickness.create(m_grid, "last_ice_thickness", WITHOUT_GHOSTS);
  m_last_ice_thickness.set_attrs("internal",
                               "ice thickness at the time of the last report of dHdt",
                               "m", "land_ice_thickness");

  m_last_report_time = GSL_NAN;
}

IceModelVec::Ptr IceModel_dHdt::compute_impl() {

  IceModelVec2S::Ptr result(new IceModelVec2S);
  result->create(m_grid, "dHdt", WITHOUT_GHOSTS);
  result->metadata() = m_vars[0];
  result->write_in_glaciological_units = true;

  if (gsl_isnan(m_last_report_time)) {
    result->set(units::convert(m_sys, 2e6, "m year-1", "m second-1"));
  } else {
    IceModelVec::AccessList list;
    list.add(*result);
    list.add(m_last_ice_thickness);
    list.add(model->ice_thickness);

    double dt = m_grid->ctx()->time()->current() - m_last_report_time;
    for (Points p(*m_grid); p; p.next()) {
      const int i = p.i(), j = p.j();

      (*result)(i, j) = (model->ice_thickness(i, j) - m_last_ice_thickness(i, j)) / dt;
    }
  }

  // Save the ice thickness and the corresponding time:
  this->update_cumulative();

  return result;
}

void IceModel_dHdt::update_cumulative() {
  IceModelVec::AccessList list;
  list.add(model->ice_thickness);
  list.add(m_last_ice_thickness);

  for (Points p(*m_grid); p; p.next()) {
    const int i = p.i(), j = p.j();
    m_last_ice_thickness(i, j) = model->ice_thickness(i, j);
  }

  m_last_report_time = m_grid->ctx()->time()->current();
}

IceModel_ivolg::IceModel_ivolg(IceModel *m)
  : TSDiag<IceModel>(m) {

  // set metadata:
  m_ts = new DiagnosticTimeseries(*m_grid, "ivolg", m_time_dimension_name);

  m_ts->metadata().set_string("units", "m3");
  m_ts->dimension_metadata().set_string("units", m_time_units);
  m_ts->metadata().set_string("long_name", "total grounded ice volume");
}

void IceModel_ivolg::update(double a, double b) {
  double volume = 0.0;

<<<<<<< HEAD
=======
  const IceModelVec2Int &cell_type = model->cell_type_mask();

  const IceModelVec2S
    &cell_area     = model->cell_area(),
    &ice_thickness = *m_grid->variables().get_2d_scalar("land_ice_thickness");

  MaskQuery mask(cell_type);

>>>>>>> 38a3d6c4
  IceModelVec::AccessList list;
  list.add(ice_thickness);
  list.add(cell_type);
  list.add(cell_area);

  for (Points p(*m_grid); p; p.next()) {
    const int i = p.i(), j = p.j();

<<<<<<< HEAD
    if (model->vMask.grounded_ice(i,j)) {
      volume += model->cell_area(i,j) * model->ice_thickness(i,j);
=======
    if (mask.grounded_ice(i,j)) {
      volume += cell_area(i,j) * ice_thickness(i,j);
>>>>>>> 38a3d6c4
    }
  }

  double value = GlobalSum(m_grid->com, volume);

  m_ts->append(value, a, b);
}

IceModel_ivolf::IceModel_ivolf(IceModel *m)
  : TSDiag<IceModel>(m) {

  // set metadata:
  m_ts = new DiagnosticTimeseries(*m_grid, "ivolf", m_time_dimension_name);

  m_ts->metadata().set_string("units", "m3");
  m_ts->dimension_metadata().set_string("units", m_time_units);
  m_ts->metadata().set_string("long_name", "total floating ice volume");
}

void IceModel_ivolf::update(double a, double b) {
  double volume = 0.0;

<<<<<<< HEAD
=======
  const IceModelVec2Int &cell_type = model->cell_type_mask();

  const IceModelVec2S
    &cell_area     = model->cell_area(),
    &ice_thickness = *m_grid->variables().get_2d_scalar("land_ice_thickness");

  MaskQuery mask(cell_type);

>>>>>>> 38a3d6c4
  IceModelVec::AccessList list;
  list.add(ice_thickness);
  list.add(cell_type);
  list.add(cell_area);

  for (Points p(*m_grid); p; p.next()) {
    const int i = p.i(), j = p.j();

<<<<<<< HEAD
    if (model->vMask.floating_ice(i,j)) {
      volume += model->cell_area(i,j) * model->ice_thickness(i,j);
=======
    if (mask.floating_ice(i,j)) {
      volume += cell_area(i,j) * ice_thickness(i,j);
>>>>>>> 38a3d6c4
    }
  }

  double value = GlobalSum(m_grid->com, volume);

  m_ts->append(value, a, b);
}

//! \brief Reports the maximum horizontal absolute velocity component over the grid.
/*!
 * This is the value used by the adaptive time-stepping code in the CFL condition
 * for horizontal advection (i.e. in energy and mass conservation time steps).
 *
 * This is not the maximum horizontal speed, but rather the maximum of components.
 *
 * Note that this picks up the value computed during the time-step taken at a
 * reporting time. (It is not the "average over the reporting interval computed using
 * differencing in time", as other rate-of-change diagnostics.)
 */
IceModel_max_hor_vel::IceModel_max_hor_vel(IceModel *m)
  : TSDiag<IceModel>(m) {

  // set metadata:
  m_ts = new DiagnosticTimeseries(*m_grid, "max_hor_vel", m_time_dimension_name);

  m_ts->metadata().set_string("units", "m second-1");
  m_ts->metadata().set_string("glaciological_units", "m year-1");
  m_ts->dimension_metadata().set_string("units", m_time_units);
  m_ts->metadata().set_string("long_name",
                                "maximum abs component of horizontal ice velocity"
                                " over grid in last time step during time-series reporting interval");
}

void IceModel_max_hor_vel::update(double a, double b) {

  double gmaxu = model->gmaxu, gmaxv = model->gmaxv;

  m_ts->append(gmaxu > gmaxv ? gmaxu : gmaxv, a, b);
}

IceModel_H_to_Href_flux::IceModel_H_to_Href_flux(IceModel *m)
  : TSDiag<IceModel>(m) {
  // set metadata:
  m_ts = new DiagnosticTimeseries(*m_grid, "H_to_Href_flux", m_time_dimension_name);

  m_ts->metadata().set_string("units", "kg s-1");
  m_ts->dimension_metadata().set_string("units", m_time_units);
  m_ts->metadata().set_string("long_name", "mass flux from thk to Href");
  m_ts->metadata().set_string("comment", "does not correspond to mass gain or loss");
  m_ts->rate_of_change = true;
}

void IceModel_H_to_Href_flux::update(double a, double b) {

  m_ts->append(model->H_to_Href_flux_cumulative, a, b);
}


IceModel_Href_to_H_flux::IceModel_Href_to_H_flux(IceModel *m)
  : TSDiag<IceModel>(m) {
  // set metadata:
  m_ts = new DiagnosticTimeseries(*m_grid, "Href_to_H_flux", m_time_dimension_name);

  m_ts->metadata().set_string("units", "kg s-1");
  m_ts->dimension_metadata().set_string("units", m_time_units);
  m_ts->metadata().set_string("long_name", "mass flux from Href to thk");
  m_ts->metadata().set_string("comment", "does not correspond to mass gain or loss");
  m_ts->rate_of_change = true;
}

void IceModel_Href_to_H_flux::update(double a, double b) {

  m_ts->append(model->Href_to_H_flux_cumulative, a, b);
}



IceModel_sum_divQ_flux::IceModel_sum_divQ_flux(IceModel *m)
  : TSDiag<IceModel>(m) {
  // set metadata:
  m_ts = new DiagnosticTimeseries(*m_grid, "sum_divQ_flux", m_time_dimension_name);

  m_ts->metadata().set_string("units", "kg s-1");
  m_ts->dimension_metadata().set_string("units", m_time_units);
  m_ts->metadata().set_string("long_name", "sum(divQ)");
  m_ts->metadata().set_string("comment", "positive means ice gain");
  m_ts->rate_of_change = true;
}

void IceModel_sum_divQ_flux::update(double a, double b) {

  m_ts->append(model->sum_divQ_SIA_cumulative + model->sum_divQ_SSA_cumulative,
             a, b);
}

IceModel_limnsw::IceModel_limnsw(IceModel *m)
  : TSDiag<IceModel>(m) {

  // set metadata:
  m_ts = new DiagnosticTimeseries(*m_grid, "limnsw", m_time_dimension_name);

  m_ts->metadata().set_string("units", "kg");
  m_ts->dimension_metadata().set_string("units", m_time_units);
  m_ts->metadata().set_string("long_name", "total mass of the ice not displacing sea water");
  m_ts->metadata().set_double("valid_min", 0.0);
}

void IceModel_limnsw::update(double a, double b) {

  Config::ConstPtr config = m_grid->ctx()->config();

  const double
    ice_density = config->get_double("ice_density"),
    ice_volume  = model->ice_volume_not_displacing_seawater(),
    ice_mass    = ice_volume * ice_density;

  m_ts->append(ice_mass, a, b);
}



IceModel_nonneg_flux_2D_cumulative::IceModel_nonneg_flux_2D_cumulative(IceModel *m)
  : Diag<IceModel>(m) {

  // set metadata:
  m_vars.push_back(SpatialVariableMetadata(m_sys,
                                           "nonneg_flux_cumulative"));

  set_attrs("cumulative non-negative rule (thk >= 0) flux",
            "",                 // no standard name
            "kg m-2", "Gt m-2", 0);
  m_vars[0].set_string("comment", "positive means ice gain");
}

IceModelVec::Ptr IceModel_nonneg_flux_2D_cumulative::compute_impl() {

  IceModelVec2S::Ptr result(new IceModelVec2S);
  result->create(m_grid, "nonneg_flux_cumulative", WITHOUT_GHOSTS);
  result->metadata() = m_vars[0];
  result->write_in_glaciological_units = true;

  result->copy_from(model->nonneg_flux_2D_cumulative);

  return result;
}

IceModel_grounded_basal_flux_2D_cumulative::IceModel_grounded_basal_flux_2D_cumulative(IceModel *m)
  : Diag<IceModel>(m) {

  // set metadata:
  m_vars.push_back(SpatialVariableMetadata(m_sys,
                                           "grounded_basal_flux_cumulative"));

  set_attrs("cumulative grounded basal flux",
            "",                 // no standard name
            "kg m-2", "Gt m-2", 0);
  m_vars[0].set_string("comment", "positive means ice gain");
}

IceModelVec::Ptr IceModel_grounded_basal_flux_2D_cumulative::compute_impl() {

  IceModelVec2S::Ptr result(new IceModelVec2S);
  result->create(m_grid, "grounded_basal_flux_cumulative", WITHOUT_GHOSTS);
  result->metadata() = m_vars[0];
  result->write_in_glaciological_units = true;

  result->copy_from(model->grounded_basal_flux_2D_cumulative);

  return result;
}

IceModel_floating_basal_flux_2D_cumulative::IceModel_floating_basal_flux_2D_cumulative(IceModel *m)
  : Diag<IceModel>(m) {

  // set metadata:
  m_vars.push_back(SpatialVariableMetadata(m_sys, "floating_basal_flux_cumulative"));

  set_attrs("cumulative floating basal flux",
            "",                 // no standard name
            "kg m-2", "Gt m-2", 0);
  m_vars[0].set_string("comment", "positive means ice gain");
}

IceModelVec::Ptr IceModel_floating_basal_flux_2D_cumulative::compute_impl() {

  IceModelVec2S::Ptr result(new IceModelVec2S);
  result->create(m_grid, "floating_basal_flux_cumulative", WITHOUT_GHOSTS);
  result->metadata() = m_vars[0];
  result->write_in_glaciological_units = true;

  result->copy_from(model->floating_basal_flux_2D_cumulative);

  return result;
}


IceModel_discharge_flux_2D_cumulative::IceModel_discharge_flux_2D_cumulative(IceModel *m)
  : Diag<IceModel>(m) {

  // set metadata:
  m_vars.push_back(SpatialVariableMetadata(m_sys,
                                           "discharge_flux_cumulative"));

  set_attrs("cumulative ice discharge (calving) flux",
            "",                 // no standard name
            "kg", "Gt", 0);
  m_vars[0].set_string("comment", "positive means ice gain");
}

IceModelVec::Ptr IceModel_discharge_flux_2D_cumulative::compute_impl() {

  IceModelVec2S::Ptr result(new IceModelVec2S);
  result->create(m_grid, "discharge_flux_cumulative", WITHOUT_GHOSTS);
  result->metadata() = m_vars[0];
  result->write_in_glaciological_units = true;

  result->copy_from(model->discharge_flux_2D_cumulative);

  return result;
}

IceModel_discharge_flux_2D::IceModel_discharge_flux_2D(IceModel *m)
  : Diag<IceModel>(m) {

  // set metadata:
  m_vars.push_back(SpatialVariableMetadata(m_sys, "discharge_flux"));

  set_attrs("average ice discharge (calving) flux over reporting interval",
            "",                 // no standard name
            "kg second-1", "Gt year-1", 0);
  m_vars[0].set_string("comment", "positive means ice gain");

  Config::ConstPtr config = m_grid->ctx()->config();
  double fill_value = units::convert(m_sys, config->get_double("fill_value"),
                                     "Gt year-1", "kg second-1");
  m_vars[0].set_double("_FillValue", fill_value);
  m_vars[0].set_string("cell_methods", "time: mean");

  m_last_cumulative_discharge.create(m_grid, "last_cumulative_discharge", WITHOUT_GHOSTS);
  m_last_cumulative_discharge.set_attrs("internal",
                                        "cumulative discharge at the time of the last report of discharge_flux",
                                        "kg", "");

  m_last_report_time = GSL_NAN;
}

IceModelVec::Ptr IceModel_discharge_flux_2D::compute_impl() {

  IceModelVec2S::Ptr result(new IceModelVec2S);
  result->create(m_grid, "discharge_flux", WITHOUT_GHOSTS);
  result->metadata() = m_vars[0];
  result->write_in_glaciological_units = true;

  const IceModelVec2S &cumulative_discharge = model->discharge_flux_2D_cumulative;
  const double current_time = m_grid->ctx()->time()->current();

  if (gsl_isnan(m_last_report_time)) {
    Config::ConstPtr config = m_grid->ctx()->config();
    const double fill_value = units::convert(m_sys, config->get_double("fill_value"),
                                             "Gt year-1", "kg second-1");
    result->set(fill_value);
  } else {
    IceModelVec::AccessList list;
    list.add(*result);
    list.add(m_last_cumulative_discharge);
    list.add(cumulative_discharge);

    double dt = current_time - m_last_report_time;
    for (Points p(*m_grid); p; p.next()) {
      const int i = p.i(), j = p.j();

      (*result)(i, j) = (cumulative_discharge(i, j) - m_last_cumulative_discharge(i, j)) / dt;
    }
  }

  // Save the cumulative discharge and the corresponding time:
  m_last_cumulative_discharge.copy_from(cumulative_discharge);
  m_last_report_time = current_time;

  return result;
}

#if (PISM_USE_PROJ4==1)
IceModel_lat_lon_bounds::IceModel_lat_lon_bounds(IceModel *m,
                                                 const std::string &var_name,
                                                 const std::string &proj_string)
  : Diag<IceModel>(m) {
  assert(var_name == "lat" || var_name == "lon");
  m_var_name = var_name;

  // set metadata:
  std::vector<double> levels(4);
  for (int k = 0; k < 4; ++k) {
    levels[k] = k;
  }

  m_vars.push_back(SpatialVariableMetadata(m_sys, m_var_name + "_bnds", levels));
  m_vars[0].get_z().set_name("nv4");
  m_vars[0].get_z().clear_all_strings();
  m_vars[0].get_z().clear_all_doubles();
  m_vars[0].set_time_independent(true);

  if (m_var_name == "lon") {
    set_attrs("longitude bounds", "", "degree_east", "degree_east", 0);
    m_vars[0].set_double("valid_min", -180);
    m_vars[0].set_double("valid_max", 180);
  } else {
    set_attrs("latitude bounds", "", "degree_north", "degree_north", 0);
    m_vars[0].set_double("valid_min", -90);
    m_vars[0].set_double("valid_max", 90);
  }

  m_lonlat = pj_init_plus("+proj=latlong +datum=WGS84 +ellps=WGS84");
  if (m_lonlat == NULL) {
    throw RuntimeError("projection initialization failed\n"
                       "('+proj=latlong +datum=WGS84 +ellps=WGS84').\n");
  }

  m_pism = pj_init_plus(proj_string.c_str());
  if (m_pism == NULL) {
    // if we got here, then lonlat was allocated already
    pj_free(m_lonlat);
    throw RuntimeError::formatted("proj.4 string '%s' is invalid.", proj_string.c_str());
  }
}

IceModel_lat_lon_bounds::~IceModel_lat_lon_bounds() {
  pj_free(m_pism);
  pj_free(m_lonlat);
}

IceModelVec::Ptr IceModel_lat_lon_bounds::compute_impl() {

  std::map<std::string,std::string> attrs;
  std::vector<double> indices(4);

  IceModelVec3Custom::Ptr result(new IceModelVec3Custom);
  result->create(m_grid, m_var_name + "_bnds", "nv4",
                 indices, attrs);
  result->metadata(0) = m_vars[0];

  double dx2 = 0.5 * m_grid->dx(), dy2 = 0.5 * m_grid->dy();
  double x_offsets[] = {-dx2, dx2, dx2, -dx2};
  double y_offsets[] = {-dy2, -dy2, dy2, dy2};

  bool latitude = true;
  if (m_var_name == "lon") {
    latitude = false;
  }

  IceModelVec::AccessList list;
  list.add(*result);

  for (Points p(*m_grid); p; p.next()) {
    const int i = p.i(), j = p.j();

    double x0 = m_grid->x(i), y0 = m_grid->y(j);

    double *values = result->get_column(i,j);

    for (int k = 0; k < 4; ++k) {
      double
        x = x0 + x_offsets[k],
        y = y0 + y_offsets[k];

      // compute lon,lat coordinates:
      pj_transform(m_pism, m_lonlat, 1, 1, &x, &y, NULL);

      // NB! proj.4 converts x,y pairs into lon,lat pairs in *radians*.

      if (latitude) {
        values[k] = y * RAD_TO_DEG;
      } else {
        values[k] = x * RAD_TO_DEG;
      }
    }
  }

  return result;
}
#elif (PISM_USE_PROJ4==0)
  // do nothing
#else  // PISM_USE_PROJ4 is not set
#error "PISM build system error: PISM_USE_PROJ4 is not set."
#endif

IceModel_land_ice_area_fraction::IceModel_land_ice_area_fraction(IceModel *m)
  : Diag<IceModel>(m) {
  m_vars.push_back(SpatialVariableMetadata(m_sys, land_ice_area_fraction_name));
  set_attrs("fraction of a grid cell covered by ice (grounded or floating)",
            "",                 // no standard name
            "1", "1", 0);
}

IceModelVec::Ptr IceModel_land_ice_area_fraction::compute_impl() {

  IceModelVec2S::Ptr result(new IceModelVec2S);
  result->create(m_grid, land_ice_area_fraction_name, WITHOUT_GHOSTS);
  result->metadata(0) = m_vars[0];

  const Vars &variables = m_grid->variables();

  const IceModelVec2S
    &thickness         = *variables.get_2d_scalar("land_ice_thickness"),
    &surface_elevation = *variables.get_2d_scalar("surface_altitude"),
    &bed_topography    = *variables.get_2d_scalar("bedrock_altitude");
  const IceModelVec2Int &mask = *variables.get_2d_mask("mask");

  IceModelVec::AccessList list;
  list.add(thickness);
  list.add(surface_elevation);
  list.add(bed_topography);
  list.add(mask);
  list.add(*result);

  const bool do_part_grid = m_grid->ctx()->config()->get_boolean("part_grid");
  const IceModelVec2S *Href = NULL;
  if (do_part_grid) {
    Href = variables.get_2d_scalar("Href");
    list.add(*Href);
  }

  MaskQuery M(mask);

  const bool reduce_frontal_thickness = false;
  const double dx = m_grid->dx();

  ParallelSection loop(m_grid->com);
  try {
    for (Points p(*m_grid); p; p.next()) {
      const int i = p.i(), j = p.j();

      if (M.icy(i, j)) {
        // an "icy" cell: the area fraction is one
        (*result)(i, j) = 1.0;
      } else if (M.ice_free_ocean(i, j)) {
        // an ice-free ocean cell may be "partially-filled", in which case we need to compute its
        // ice area fraction by dividing Href by the threshold thickness.

        double H_reference = do_part_grid ? (*Href)(i, j) : 0.0;

        if (H_reference > 0.0) {
          const double H_threshold = part_grid_threshold_thickness(mask.int_star(i, j),
                                                                   thickness.star(i, j),
                                                                   surface_elevation.star(i, j),
                                                                   bed_topography(i,j),
                                                                   dx,
                                                                   reduce_frontal_thickness);
          // protect from a division by zero
          if (H_threshold > 0.0) {
            (*result)(i, j) = H_reference / H_threshold;
          } else {
            (*result)(i, j) = 1.0;
          }
        } else {
          // H_reference is zero
          (*result)(i, j) = 0.0;
        }
      } else {
        // an ice-free-ground cell: the area fraction is zero
        (*result)(i, j) = 0.0;
      }
    } // end of the loop over grid points
  } catch (...) {
    loop.failed();
  }
  loop.check();

  return result;
}

IceModel_grounded_ice_sheet_area_fraction::IceModel_grounded_ice_sheet_area_fraction(IceModel *m)
  : Diag<IceModel>(m) {
  m_vars.push_back(SpatialVariableMetadata(m_sys, grounded_ice_sheet_area_fraction_name));
  set_attrs("fraction of a grid cell covered by grounded ice",
            "",                 // no standard name
            "1", "1", 0);
}

IceModelVec::Ptr IceModel_grounded_ice_sheet_area_fraction::compute_impl() {
  IceModelVec2S::Ptr result(new IceModelVec2S);
  result->create(m_grid, grounded_ice_sheet_area_fraction_name, WITHOUT_GHOSTS);
  result->metadata() = m_vars[0];

  Config::ConstPtr config = m_grid->ctx()->config();

  const double sea_level = model->ocean->sea_level_elevation();

  const double
    ice_density   = config->get_double("ice_density"),
    ocean_density = config->get_double("sea_water_density");

  const Vars &variables = m_grid->variables();

  const IceModelVec2S
    &ice_thickness  = *variables.get_2d_scalar("land_ice_thickness"),
    &bed_topography = *variables.get_2d_scalar("bedrock_altitude");
  const IceModelVec2Int &mask = *variables.get_2d_mask("mask");

  compute_grounded_cell_fraction(ice_density, ocean_density, sea_level,
                                 ice_thickness, bed_topography, mask,
                                 *result, NULL, NULL);

  IceModelVec::AccessList list;
  list.add(mask);
  list.add(*result);

  MaskQuery M(mask);

  ParallelSection loop(m_grid->com);
  try {
    for (Points p(*m_grid); p; p.next()) {
      const int i = p.i(), j = p.j();
      if (M.ice_free(i, j)) {
        (*result)(i, j) = 0.0;
      }
    }
  } catch (...) {
    loop.failed();
  }
  loop.check();

  return result;
}

IceModel_floating_ice_sheet_area_fraction::IceModel_floating_ice_sheet_area_fraction(IceModel *m)
  : Diag<IceModel>(m) {
  m_vars.push_back(SpatialVariableMetadata(m_sys, floating_ice_sheet_area_fraction_name));
  set_attrs("fraction of a grid cell covered by floating ice",
            "",                 // no standard name
            "1", "1", 0);
}

IceModelVec::Ptr IceModel_floating_ice_sheet_area_fraction::compute_impl() {

  IceModel_land_ice_area_fraction land_ice_area_fraction(model);
  IceModelVec::Ptr ice_area_fraction = land_ice_area_fraction.compute();

  IceModel_grounded_ice_sheet_area_fraction grounded_ice_sheet_area_fraction(model);
  IceModelVec::Ptr grounded_area_fraction = grounded_ice_sheet_area_fraction.compute();

  IceModelVec::Ptr result = ice_area_fraction;
  result->metadata() = m_vars[0];

  // Floating area fraction is total area fraction minus grounded area fraction.
  result->add(-1.0, *grounded_area_fraction);

  return result;
}

} // end of namespace pism<|MERGE_RESOLUTION|>--- conflicted
+++ resolved
@@ -362,14 +362,10 @@
   result->create(m_grid, "hardav", WITHOUT_GHOSTS);
   result->metadata() = m_vars[0];
 
-<<<<<<< HEAD
-  IceModelVec2CellType &mask = model->vMask;
-=======
-  MaskQuery mask(model->m_cell_type);
->>>>>>> 38a3d6c4
+  const IceModelVec2CellType &cell_type = model->cell_type_mask();
 
   IceModelVec::AccessList list;
-  list.add(model->m_cell_type);
+  list.add(cell_type);
   list.add(model->Enth3);
   list.add(model->ice_thickness);
   list.add(*result);
@@ -380,7 +376,7 @@
 
       Eij = model->Enth3.get_column(i,j);
       const double H = model->ice_thickness(i,j);
-      if (mask.icy(i, j)) {
+      if (cell_type.icy(i, j)) {
         (*result)(i,j) = rheology::averaged_hardness(*flow_law,
                                                      H, m_grid->kBelowHeight(H),
                                                      &(m_grid->z()[0]), Eij);
@@ -462,7 +458,7 @@
 IceModelVec::Ptr IceModel_proc_ice_area::compute_impl() {
 
   const IceModelVec2S        &thickness = *m_grid->variables().get_2d_scalar("land_ice_thickness");
-  const IceModelVec2CellType &mask      = *m_grid->variables().get_2d_cell_type("mask");
+  const IceModelVec2CellType &cell_type = model->cell_type_mask();
 
   IceModelVec2S::Ptr result(new IceModelVec2S);
   result->create(m_grid, "proc_ice_area", WITHOUT_GHOSTS);
@@ -471,10 +467,10 @@
   int ice_filled_cells = 0;
 
   IceModelVec::AccessList list;
-  list.add(mask);
+  list.add(cell_type);
   list.add(thickness);
   for (Points p(*m_grid); p; p.next()) {
-    if (mask.icy(p.i(), p.j())) {
+    if (cell_type.icy(p.i(), p.j())) {
       ice_filled_cells += 1;
     }
   }
@@ -758,13 +754,10 @@
   // result contains basal enthalpy; note that it is allocated by
   // IceModel_enthalpybase::compute().
 
-<<<<<<< HEAD
-=======
-  MaskQuery mask(model->m_cell_type);
-
->>>>>>> 38a3d6c4
+  const IceModelVec2CellType &cell_type = model->cell_type_mask();
+
   IceModelVec::AccessList list;
-  list.add(model->m_cell_type);
+  list.add(cell_type);
   list.add(*result);
   list.add(*thickness);
 
@@ -775,7 +768,7 @@
 
       double depth = (*thickness)(i,j),
         pressure = EC->pressure(depth);
-      if (model->vMask.icy(i, j)) {
+      if (cell_type.icy(i, j)) {
         (*result)(i,j) = EC->temperature((*result)(i,j), pressure);
       } else {
         (*result)(i,j) = m_grid->ctx()->config()->get_double("fill_value");
@@ -890,13 +883,10 @@
 
   double *Enth = NULL;
 
-<<<<<<< HEAD
-=======
-  MaskQuery mask(model->m_cell_type);
-
->>>>>>> 38a3d6c4
+  const IceModelVec2CellType &cell_type = model->cell_type_mask();
+
   IceModelVec::AccessList list;
-  list.add(model->m_cell_type);
+  list.add(cell_type);
   list.add(*result);
   list.add(model->Enth3);
   list.add(model->ice_thickness);
@@ -908,7 +898,7 @@
     for (Points p(*m_grid); p; p.next()) {
       const int i = p.i(), j = p.j();
 
-      if (model->vMask.icy(i, j)) {
+      if (cell_type.icy(i, j)) {
         Enth = model->Enth3.get_column(i,j);
         double temperate_ice_thickness = 0.0;
         double ice_thickness = model->ice_thickness(i,j);
@@ -965,15 +955,12 @@
   double *Enth = NULL;
   EnthalpyConverter::Ptr EC = model->ctx()->enthalpy_converter();
 
-<<<<<<< HEAD
-=======
-  MaskQuery mask(model->m_cell_type);
-
->>>>>>> 38a3d6c4
   const double fill_value = m_grid->ctx()->config()->get_double("fill_value");
 
+  const IceModelVec2CellType &cell_type = model->cell_type_mask();
+
   IceModelVec::AccessList list;
-  list.add(model->m_cell_type);
+  list.add(cell_type);
   list.add(*result);
   list.add(model->ice_thickness);
   list.add(model->Enth3);
@@ -987,7 +974,7 @@
 
       // if we have no ice, go on to the next grid point (this cell will be
       // marked as "missing" later)
-      if (model->vMask.ice_free(i, j)) {
+      if (cell_type.ice_free(i, j)) {
         (*result)(i,j) = fill_value;
         continue;
       }
@@ -1657,17 +1644,12 @@
 void IceModel_ivolg::update(double a, double b) {
   double volume = 0.0;
 
-<<<<<<< HEAD
-=======
-  const IceModelVec2Int &cell_type = model->cell_type_mask();
+  const IceModelVec2CellType &cell_type = model->cell_type_mask();
 
   const IceModelVec2S
     &cell_area     = model->cell_area(),
     &ice_thickness = *m_grid->variables().get_2d_scalar("land_ice_thickness");
 
-  MaskQuery mask(cell_type);
-
->>>>>>> 38a3d6c4
   IceModelVec::AccessList list;
   list.add(ice_thickness);
   list.add(cell_type);
@@ -1676,13 +1658,8 @@
   for (Points p(*m_grid); p; p.next()) {
     const int i = p.i(), j = p.j();
 
-<<<<<<< HEAD
-    if (model->vMask.grounded_ice(i,j)) {
-      volume += model->cell_area(i,j) * model->ice_thickness(i,j);
-=======
-    if (mask.grounded_ice(i,j)) {
+    if (cell_type.grounded_ice(i,j)) {
       volume += cell_area(i,j) * ice_thickness(i,j);
->>>>>>> 38a3d6c4
     }
   }
 
@@ -1705,17 +1682,12 @@
 void IceModel_ivolf::update(double a, double b) {
   double volume = 0.0;
 
-<<<<<<< HEAD
-=======
-  const IceModelVec2Int &cell_type = model->cell_type_mask();
+  const IceModelVec2CellType &cell_type = model->cell_type_mask();
 
   const IceModelVec2S
     &cell_area     = model->cell_area(),
     &ice_thickness = *m_grid->variables().get_2d_scalar("land_ice_thickness");
 
-  MaskQuery mask(cell_type);
-
->>>>>>> 38a3d6c4
   IceModelVec::AccessList list;
   list.add(ice_thickness);
   list.add(cell_type);
@@ -1724,13 +1696,8 @@
   for (Points p(*m_grid); p; p.next()) {
     const int i = p.i(), j = p.j();
 
-<<<<<<< HEAD
-    if (model->vMask.floating_ice(i,j)) {
-      volume += model->cell_area(i,j) * model->ice_thickness(i,j);
-=======
-    if (mask.floating_ice(i,j)) {
+    if (cell_type.floating_ice(i,j)) {
       volume += cell_area(i,j) * ice_thickness(i,j);
->>>>>>> 38a3d6c4
     }
   }
 
@@ -2137,13 +2104,14 @@
     &thickness         = *variables.get_2d_scalar("land_ice_thickness"),
     &surface_elevation = *variables.get_2d_scalar("surface_altitude"),
     &bed_topography    = *variables.get_2d_scalar("bedrock_altitude");
-  const IceModelVec2Int &mask = *variables.get_2d_mask("mask");
+
+  const IceModelVec2CellType &cell_type = model->cell_type_mask();
 
   IceModelVec::AccessList list;
   list.add(thickness);
   list.add(surface_elevation);
   list.add(bed_topography);
-  list.add(mask);
+  list.add(cell_type);
   list.add(*result);
 
   const bool do_part_grid = m_grid->ctx()->config()->get_boolean("part_grid");
@@ -2153,8 +2121,6 @@
     list.add(*Href);
   }
 
-  MaskQuery M(mask);
-
   const bool reduce_frontal_thickness = false;
   const double dx = m_grid->dx();
 
@@ -2163,17 +2129,17 @@
     for (Points p(*m_grid); p; p.next()) {
       const int i = p.i(), j = p.j();
 
-      if (M.icy(i, j)) {
+      if (cell_type.icy(i, j)) {
         // an "icy" cell: the area fraction is one
         (*result)(i, j) = 1.0;
-      } else if (M.ice_free_ocean(i, j)) {
+      } else if (cell_type.ice_free_ocean(i, j)) {
         // an ice-free ocean cell may be "partially-filled", in which case we need to compute its
         // ice area fraction by dividing Href by the threshold thickness.
 
         double H_reference = do_part_grid ? (*Href)(i, j) : 0.0;
 
         if (H_reference > 0.0) {
-          const double H_threshold = part_grid_threshold_thickness(mask.int_star(i, j),
+          const double H_threshold = part_grid_threshold_thickness(cell_type.int_star(i, j),
                                                                    thickness.star(i, j),
                                                                    surface_elevation.star(i, j),
                                                                    bed_topography(i,j),
@@ -2228,23 +2194,22 @@
   const IceModelVec2S
     &ice_thickness  = *variables.get_2d_scalar("land_ice_thickness"),
     &bed_topography = *variables.get_2d_scalar("bedrock_altitude");
-  const IceModelVec2Int &mask = *variables.get_2d_mask("mask");
+
+  const IceModelVec2CellType &cell_type = model->cell_type_mask();
 
   compute_grounded_cell_fraction(ice_density, ocean_density, sea_level,
-                                 ice_thickness, bed_topography, mask,
+                                 ice_thickness, bed_topography, cell_type,
                                  *result, NULL, NULL);
 
   IceModelVec::AccessList list;
-  list.add(mask);
+  list.add(cell_type);
   list.add(*result);
-
-  MaskQuery M(mask);
 
   ParallelSection loop(m_grid->com);
   try {
     for (Points p(*m_grid); p; p.next()) {
       const int i = p.i(), j = p.j();
-      if (M.ice_free(i, j)) {
+      if (cell_type.ice_free(i, j)) {
         (*result)(i, j) = 0.0;
       }
     }
