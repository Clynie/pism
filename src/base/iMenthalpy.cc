--- conflicted
+++ resolved
@@ -278,11 +278,6 @@
 
   unsigned int liquifiedCount = 0;
 
-<<<<<<< HEAD
-=======
-  MaskQuery mask(m_cell_type);
-
->>>>>>> 38a3d6c4
   ParallelSection loop(m_grid->com);
   try {
     for (Points pt(*m_grid); pt; pt.next()) {
@@ -317,7 +312,7 @@
         *vertSacrCount += 1; // count columns with lambda < 1
       }
 
-      const bool is_floating = vMask.ocean(i, j);
+      const bool is_floating = m_cell_type.ocean(i, j);
       bool base_is_warm = system.Enth(0) >= system.Enth_s(0);
       bool above_base_is_warm = system.Enth(1) >= system.Enth_s(1);
 
