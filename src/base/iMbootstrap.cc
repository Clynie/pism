// Copyright (C) 2004-2016 Jed Brown, Nathan Shemonski, Ed Bueler and
// Constantine Khroulev
//
// This file is part of PISM.
//
// PISM is free software; you can redistribute it and/or modify it under the
// terms of the GNU General Public License as published by the Free Software
// Foundation; either version 3 of the License, or (at your option) any later
// version.
//
// PISM is distributed in the hope that it will be useful, but WITHOUT ANY
// WARRANTY; without even the implied warranty of MERCHANTABILITY or FITNESS
// FOR A PARTICULAR PURPOSE.  See the GNU General Public License for more
// details.
//
// You should have received a copy of the GNU General Public License
// along with PISM; if not, write to the Free Software
// Foundation, Inc., 51 Franklin St, Fifth Floor, Boston, MA  02110-1301  USA

#include <cmath>                // for erf() in method 1 in putTempAtDepth()
#include <cassert>
#include <gsl/gsl_math.h>       // M_PI

#include "iceModel.hh"
#include "base/util/IceGrid.hh"
#include "base/util/PISMConfigInterface.hh"
#include "base/util/PISMTime.hh"
#include "base/util/error_handling.hh"
#include "base/util/io/PIO.hh"
#include "base/util/pism_options.hh"
#include "coupler/PISMOcean.hh"
#include "coupler/PISMSurface.hh"
#include "enthalpyConverter.hh"
#include "base/energy/BedThermalUnit.hh"

namespace pism {

void IceModel::bootstrap_2d(const PIO &input_file) {

<<<<<<< HEAD
  // save age, temperature, and enthalpy "revision numbers". If they
  // changed, then the corresponding field was initialized using
  // regridding.
  int age_revision = m_ice_age.get_state_counter(),
    temperature_revision = m_ice_temperature.get_state_counter(),
    enthalpy_revision = m_ice_enthalpy.get_state_counter();

  regrid(3);

  m_log->message(2,
             "bootstrapping 3D variables...\n");

  // Fill 3D fields using heuristics:
  {
    // set the initial age of the ice if appropriate
    if (m_config->get_boolean("age.enabled")) {
      if (age_revision == m_ice_age.get_state_counter()) {
        m_log->message(2,
                   " - setting initial age to %.4f years\n",
                   m_config->get_double("age.initial_value"));
        m_ice_age.set(m_config->get_double("age.initial_value", "seconds"));

      } else {
        m_log->message(2,
                   " - age of the ice was set already\n");
      }
    }

    if (m_config->get_boolean("energy.temperature_based") == true) {
      if (temperature_revision == m_ice_temperature.get_state_counter()) {
        m_log->message(2,
                   "getting surface B.C. from couplers...\n");
        init_step_couplers();

        // this call will set ice temperature
        putTempAtDepth();
      } else {
        m_log->message(2,
                   " - ice temperature was set already\n");
      }

      // make sure that enthalpy gets initialized:
      compute_enthalpy_cold(m_ice_temperature, m_ice_enthalpy);
      m_log->message(2,
                 " - ice enthalpy set from temperature, as cold ice (zero liquid fraction)\n");

    } else {
      // enthalpy mode
      if (enthalpy_revision == m_ice_enthalpy.get_state_counter()) {
        m_log->message(2,
                   "getting surface B.C. from couplers...\n");
        init_step_couplers();

        // this call will set ice enthalpy
        putTempAtDepth();
      } else {
        m_log->message(2,
                   " - ice enthalpy was set already\n");
      }
    }
  } // end of heuristics

  m_log->message(2, "done reading %s; bootstrapping done\n",filename.c_str());
}

void IceModel::bootstrap_2d(const std::string &filename) {

  PIO nc(m_grid->com, "guess_mode");
  nc.open(filename, PISM_READONLY);

  m_log->message(2,
             "bootstrapping by PISM default method from file %s\n", filename.c_str());

  // report on resulting computational box, rescale grid
  m_log->message(2,
             "  rescaling computational box for ice from -i file and\n"
             "    user options to dimensions:\n"
             "    [%6.2f km, %6.2f km] x [%6.2f km, %6.2f km] x [0 m, %6.2f m]\n",
             (m_grid->x0() - m_grid->Lx())/1000.0,
             (m_grid->x0() + m_grid->Lx())/1000.0,
             (m_grid->y0() - m_grid->Ly())/1000.0,
             (m_grid->y0() + m_grid->Ly())/1000.0,
             m_grid->Lz());
=======
  m_log->message(2, "bootstrapping from file '%s'...\n", input_file.inq_filename().c_str());
>>>>>>> e2b20763

  std::string usurf_name;
  bool usurf_found = false, mask_found = false, usurf_found_by_std_name = false;
  input_file.inq_var("usurf", "surface_altitude",
                     usurf_found, usurf_name, usurf_found_by_std_name);
  mask_found = input_file.inq_var("mask");

  std::string lon_name, lat_name;
  bool lon_found = false, lat_found = false,
    lon_found_by_std_name = false, lat_found_by_std_name = false;
  input_file.inq_var("lon", "longitude", lon_found, lon_name, lon_found_by_std_name);
  input_file.inq_var("lat", "latitude",  lat_found, lat_name, lat_found_by_std_name);

  // now work through all the 2d variables, regridding if present and otherwise
  // setting to default values appropriately

  if (mask_found) {
    m_log->message(2, "  WARNING: 'mask' found; IGNORING IT!\n");
  }

  if (usurf_found) {
    m_log->message(2, "  WARNING: surface elevation 'usurf' found; IGNORING IT!\n");
  }

  m_log->message(2, "  reading 2D model state variables by regridding ...\n");

  m_longitude.regrid(input_file, OPTIONAL);
  if (not lon_found) {
    m_longitude.metadata().set_string("missing_at_bootstrap","true");
  }

  m_latitude.regrid(input_file, OPTIONAL);
  if (not lat_found) {
    m_latitude.metadata().set_string("missing_at_bootstrap","true");
  }

<<<<<<< HEAD
  m_basal_melt_rate.regrid(filename, OPTIONAL,
                         m_config->get_double("bootstrapping.defaults.bmelt"));
  m_geothermal_flux.regrid(filename, OPTIONAL,
                         m_config->get_double("bootstrapping.defaults.geothermal_flux"));

  m_ice_thickness.regrid(filename, OPTIONAL,
                       m_config->get_double("bootstrapping.defaults.ice_thickness"));
=======
  m_basal_melt_rate.regrid(input_file, OPTIONAL,
                           m_config->get_double("bootstrapping_bmelt_value_no_var"));

  m_ice_thickness.regrid(input_file, OPTIONAL,
                         m_config->get_double("bootstrapping_H_value_no_var"));
>>>>>>> e2b20763
  // check the range of the ice thickness
  {
    Range thk_range = m_ice_thickness.range();

    if (thk_range.max >= m_grid->Lz() + 1e-6) {
      throw RuntimeError::formatted("Maximum ice thickness (%f meters)\n"
                                    "exceeds the height of the computational domain (%f meters).",
                                    thk_range.max, m_grid->Lz());
    }
  }

  if (m_config->get_boolean("geometry.part_grid.enabled")) {
    // Read the Href field from an input file. This field is
    // grid-dependent, so interpolating it from one grid to a
    // different one does not make sense in general.
    // (IceModel::Href_cleanup() will take care of the side effects of
    // such interpolation, though.)
    //
    // On the other hand, we need to read it in to be able to re-start
    // from a PISM output file using the -bootstrap option.
    m_Href.regrid(input_file, OPTIONAL, 0.0);
  }

  if (m_config->get_string("calving.methods").find("eigen_calving") != std::string::npos) {
    m_strain_rates.set(0.0);
  }

  if (m_config->get_boolean("stress_balance.ssa.dirichlet_bc")) {
    // Do not use Dirichlet B.C. anywhere if bc_mask is not present.
    m_ssa_dirichlet_bc_mask.regrid(input_file, OPTIONAL, 0.0);
    // In the absence of u_ssa_bc and v_ssa_bc in the file the only B.C. that
    // makes sense is the zero Dirichlet B.C.
    m_ssa_dirichlet_bc_values.regrid(input_file, OPTIONAL,  0.0);
  }

  // check if Lz is valid
  Range thk_range = m_ice_thickness.range();

  if (thk_range.max > m_grid->Lz()) {
    throw RuntimeError::formatted("Max. ice thickness (%3.3f m)\n"
                                  "exceeds the height of the computational domain (%3.3f m).",
                                  thk_range.max, m_grid->Lz());
  }
}

//! Fill 3D fields using heuristics.
void IceModel::bootstrap_3d() {

  // set the initial age of the ice if appropriate
  if (m_config->get_boolean("do_age")) {
    m_log->message(2, " - setting initial age to %.4f years\n",
                   m_config->get_double("initial_age_of_ice_years"));

    m_ice_age.set(m_config->get_double("initial_age_of_ice_years", "seconds"));
  }

  if (m_config->get_boolean("do_cold_ice_methods")) {
    // set ice temperature:
    putTempAtDepth();

    // use temperature to initialize enthalpy:
    compute_enthalpy_cold(m_ice_temperature, m_ice_enthalpy);

    m_log->message(2, " - ice enthalpy set from temperature, as cold ice (zero liquid fraction)\n");
  } else {
    // enthalpy mode
    // this call will set ice enthalpy
    putTempAtDepth();
  }
}

//! Create a temperature field within the ice from provided ice thickness, surface temperature, surface mass balance, and geothermal flux.
/*!
In bootstrapping we need to determine initial values for the temperature within
the ice (and the bedrock).  There are various data available at bootstrapping,
but not the 3D temperature field needed as initial values for the temperature.  Here
we take a "guess" based on an assumption of steady state and a simple model of
the vertical velocity in the column.  The rule is certainly heuristic but it
seems to work well anyway.

The result is *not* the temperature field which is in steady state with the ice
dynamics.  Spinup is most-definitely needed in many applications.  Such spinup
usually starts from the temperature field computed by this procedure and then
runs for a long time (e.g. \f$10^4\f$ to \f$10^6\f$ years), possibly with fixed
geometry, to get closer to thermomechanically-coupled equilibrium.

Consider a horizontal grid point.  Suppose the surface temperature
\f$T_s\f$, surface mass balance \f$m\f$, and geothermal flux \f$g\f$ are given at that location.
Within the column denote the temperature by \f$T(z)\f$ at height \f$z\f$ above
the base of the ice.  Suppose the column of ice has height \f$H\f$, the ice
thickness.

There are two alternative bootstrap methods determined by the configuration parameter
`config.get_double("bootstrapping.temperature_heuristic"))`. Allowed values are `"smb"` and
`"quartic_guess"`.

1. If the `smb` method is chosen, which is the default, and if \f$m>0\f$,
then the method sets the ice
temperature to the solution of the steady problem [\ref Paterson]
  \f[\rho_i c w \frac{\partial T}{\partial z} = k_i \frac{\partial^2 T}{\partial z^2} \qquad \text{with boundary conditions} \qquad T(H) = T_s \quad \text{and} \quad \frac{\partial T}{\partial z}(0) = - \frac{g}{k_i}, \f]
where the vertical velocity is linear between the surface value \f$w=-m\f$ and
a velocity of zero at the base:
  \f[w(z) = - m z / H.\f]
(Note that because \f$m>0\f$, this vertical velocity is downward.)
This is a two-point boundary value problem for a linear ODE.  In fact, if
\f$K = k_i / (\rho_i c)\f$ then we can write the ODE as
  \f[K T'' + \frac{m z}{H} T' = 0.\f]
Then let
  \f[C_0 = \frac{g \sqrt{\pi H K}}{k_i \sqrt{2 m}}, \qquad \gamma_0 = \sqrt{\frac{mH}{2K}}.\f]
(Note \f$\gamma_0\f$ is, up to a constant, the square root of the Peclet number
[\ref Paterson]; compare [\ref vanderWeletal2013].)  The solution to the
two-point boundary value problem is then
  \f[T(z) = T_s + C_0 \left(\operatorname{erf}(\gamma_0) - \operatorname{erf}\left(\gamma_0 \frac{z}{H}\right)\right).\f]
If `usesmb` is true and \f$m \le 0\f$, then the velocity in the column, relative
to the base, is taken to be zero.  Thus the solution is
  \f[ T(z) = \frac{g}{k_i} \left( H - z \right) + T_s, \f]
a straight line whose slope is determined by the geothermal flux and whose value
at the ice surface is the surface temperature, \f$T(H) = T_s\f$.
2. If the `quartic_guess` method is chosen, the "quartic guess" formula which was in older
versions of PISM is used.  Namely, within the ice we set
\f[T(z) = T_s + \alpha (H-z)^2 + \beta (H-z)^4\f]
where \f$\alpha,\beta\f$ are chosen so that
\f[\frac{\partial T}{\partial z}\Big|_{z=0} = - \frac{g}{k_i} \qquad \text{and} \qquad \frac{\partial T}{\partial z}\Big|_{z=H/4} = - \frac{g}{2 k_i}.\f]
The purpose of the second condition is that when ice is advecting downward then
the temperature gradient is much larger in roughly the bottom quarter of the
ice column.  However, without the surface mass balance, much less the solution
of the stress balance equations, we cannot estimate the vertical velocity, so
we make such a rough guess.

In either case the temperature within the ice is not allowed to exceed the
pressure-melting temperature.

We set \f$T(z)=T_s\f$ above the top of the ice.

This method determines \f$T(0)\f$, the ice temperature at the ice base.  This
temperature is used by BedThermalUnit::bootstrap() to determine a
bootstrap temperature profile in the bedrock.
*/
void IceModel::putTempAtDepth() {

  m_log->message(2, " - filling ice temperatures using surface temps (and %s)\n",
             (m_config->get_string("bootstrapping.temperature_heuristic") == "quartic_guess"
              ? "quartic guess sans smb" : "mass balance for velocity estimate"));

  const bool do_cold = m_config->get_boolean("energy.temperature_based"),
             usesmb  = m_config->get_string("bootstrapping.temperature_heuristic") == "smb";
  const double
    ice_k = m_config->get_double("constants.ice.thermal_conductivity"),
    melting_point_temp = m_config->get_double("constants.fresh_water.melting_point_temperature"),
    ice_density = m_config->get_double("constants.ice.density"),
    beta_CC_grad = m_config->get_double("constants.ice.beta_Clausius_Clapeyron") * ice_density * m_config->get_double("constants.standard_gravity"),
    KK = ice_k / (ice_density * m_config->get_double("constants.ice.specific_heat_capacity"));

  assert(m_surface != NULL);

  // Note that surface->update was called in bootstrapFromFile()
  {
    m_surface->ice_surface_temperature(m_ice_surface_temp);
    if (usesmb == true) {
      m_surface->ice_surface_mass_flux(m_climatic_mass_balance);
      // convert from [kg m-2 s-1] to [m second-1]
      m_climatic_mass_balance.scale(1.0 / ice_density);
    }
  }

  IceModelVec3 *result;
  if (do_cold) {
    result = &m_ice_temperature;
  } else {
    result = &m_ice_enthalpy;
  }

  const IceModelVec2S &ice_base_heat_flux = m_btu->flux_through_top_surface();

  IceModelVec::AccessList list;
  list.add(m_ice_surface_temp);
  list.add(m_climatic_mass_balance);
  list.add(m_ice_thickness);
  list.add(ice_base_heat_flux);
  list.add(*result);

  EnthalpyConverter::Ptr EC = m_ctx->enthalpy_converter();

  ParallelSection loop(m_grid->com);
  try {
    for (Points p(*m_grid); p; p.next()) {
      const int i = p.i(), j = p.j();

      const double HH = m_ice_thickness(i,j),
        Ts = m_ice_surface_temp(i,j),
        gg = ice_base_heat_flux(i,j);
      const unsigned int ks = m_grid->kBelowHeight(HH);

      double *T = result->get_column(i, j);

      // within ice
      if (usesmb == true) { // method 1:  includes surface mass balance in estimate
        const double mm = m_climatic_mass_balance(i,j);
        if (mm <= 0.0) { // negative or zero surface mass balance case: linear
          for (unsigned int k = 0; k < ks; k++) {
            const double z = m_grid->z(k),
              Tpmp = melting_point_temp - beta_CC_grad * (HH - z);
            T[k] = gg / ice_k * (HH - z) + Ts;
            T[k] = std::min(Tpmp,T[k]);
          }
        } else { // positive surface mass balance case
          const double C0 = (gg * sqrt(M_PI * HH * KK)) / (ice_k * sqrt(2.0 * mm)),
            gamma0 = sqrt(mm * HH / (2.0 * KK));

          for (unsigned int k = 0; k < ks; k++) {
            const double z = m_grid->z(k),
              Tpmp = melting_point_temp - beta_CC_grad * (HH - z);
            T[k] = Ts + C0 * (erf(gamma0) - erf(gamma0 * z / HH));
            T[k] = std::min(Tpmp,T[k]);
          }
        }
      } else { // method 2:  does not use smb
        const double beta = (4.0/21.0) * (gg / (2.0 * ice_k * HH * HH * HH)),
          alpha = (gg / (2.0 * HH * ice_k)) - 2.0 * HH * HH * beta;
        for (unsigned int k = 0; k < ks; k++) {
          const double depth = HH - m_grid->z(k),
            Tpmp = melting_point_temp - beta_CC_grad * depth,
            d2 = depth * depth;
          T[k] = std::min(Tpmp, Ts + alpha * d2 + beta * d2 * d2);
        }
      }

      // above ice
      for (unsigned int k = ks; k < m_grid->Mz(); k++) {
        T[k] = Ts;
      }

      // convert to enthalpy if that's what we are calculating
      if (not do_cold) {
        for (unsigned int k = 0; k < m_grid->Mz(); ++k) {
          const double depth = HH - m_grid->z(k);
          const double pressure = EC->pressure(depth);
          // reuse T to store enthalpy; assume that the ice is cold
          T[k]= EC->enthalpy_permissive(T[k], 0.0, pressure);
        }
      }
    }
  } catch (...) {
    loop.failed();
  }
  loop.check();

  result->update_ghosts();
}


} // end of namespace pism<|MERGE_RESOLUTION|>--- conflicted
+++ resolved
@@ -37,93 +37,7 @@
 
 void IceModel::bootstrap_2d(const PIO &input_file) {
 
-<<<<<<< HEAD
-  // save age, temperature, and enthalpy "revision numbers". If they
-  // changed, then the corresponding field was initialized using
-  // regridding.
-  int age_revision = m_ice_age.get_state_counter(),
-    temperature_revision = m_ice_temperature.get_state_counter(),
-    enthalpy_revision = m_ice_enthalpy.get_state_counter();
-
-  regrid(3);
-
-  m_log->message(2,
-             "bootstrapping 3D variables...\n");
-
-  // Fill 3D fields using heuristics:
-  {
-    // set the initial age of the ice if appropriate
-    if (m_config->get_boolean("age.enabled")) {
-      if (age_revision == m_ice_age.get_state_counter()) {
-        m_log->message(2,
-                   " - setting initial age to %.4f years\n",
-                   m_config->get_double("age.initial_value"));
-        m_ice_age.set(m_config->get_double("age.initial_value", "seconds"));
-
-      } else {
-        m_log->message(2,
-                   " - age of the ice was set already\n");
-      }
-    }
-
-    if (m_config->get_boolean("energy.temperature_based") == true) {
-      if (temperature_revision == m_ice_temperature.get_state_counter()) {
-        m_log->message(2,
-                   "getting surface B.C. from couplers...\n");
-        init_step_couplers();
-
-        // this call will set ice temperature
-        putTempAtDepth();
-      } else {
-        m_log->message(2,
-                   " - ice temperature was set already\n");
-      }
-
-      // make sure that enthalpy gets initialized:
-      compute_enthalpy_cold(m_ice_temperature, m_ice_enthalpy);
-      m_log->message(2,
-                 " - ice enthalpy set from temperature, as cold ice (zero liquid fraction)\n");
-
-    } else {
-      // enthalpy mode
-      if (enthalpy_revision == m_ice_enthalpy.get_state_counter()) {
-        m_log->message(2,
-                   "getting surface B.C. from couplers...\n");
-        init_step_couplers();
-
-        // this call will set ice enthalpy
-        putTempAtDepth();
-      } else {
-        m_log->message(2,
-                   " - ice enthalpy was set already\n");
-      }
-    }
-  } // end of heuristics
-
-  m_log->message(2, "done reading %s; bootstrapping done\n",filename.c_str());
-}
-
-void IceModel::bootstrap_2d(const std::string &filename) {
-
-  PIO nc(m_grid->com, "guess_mode");
-  nc.open(filename, PISM_READONLY);
-
-  m_log->message(2,
-             "bootstrapping by PISM default method from file %s\n", filename.c_str());
-
-  // report on resulting computational box, rescale grid
-  m_log->message(2,
-             "  rescaling computational box for ice from -i file and\n"
-             "    user options to dimensions:\n"
-             "    [%6.2f km, %6.2f km] x [%6.2f km, %6.2f km] x [0 m, %6.2f m]\n",
-             (m_grid->x0() - m_grid->Lx())/1000.0,
-             (m_grid->x0() + m_grid->Lx())/1000.0,
-             (m_grid->y0() - m_grid->Ly())/1000.0,
-             (m_grid->y0() + m_grid->Ly())/1000.0,
-             m_grid->Lz());
-=======
   m_log->message(2, "bootstrapping from file '%s'...\n", input_file.inq_filename().c_str());
->>>>>>> e2b20763
 
   std::string usurf_name;
   bool usurf_found = false, mask_found = false, usurf_found_by_std_name = false;
@@ -160,21 +74,11 @@
     m_latitude.metadata().set_string("missing_at_bootstrap","true");
   }
 
-<<<<<<< HEAD
-  m_basal_melt_rate.regrid(filename, OPTIONAL,
-                         m_config->get_double("bootstrapping.defaults.bmelt"));
-  m_geothermal_flux.regrid(filename, OPTIONAL,
-                         m_config->get_double("bootstrapping.defaults.geothermal_flux"));
-
-  m_ice_thickness.regrid(filename, OPTIONAL,
-                       m_config->get_double("bootstrapping.defaults.ice_thickness"));
-=======
   m_basal_melt_rate.regrid(input_file, OPTIONAL,
-                           m_config->get_double("bootstrapping_bmelt_value_no_var"));
+                           m_config->get_double("bootstrapping.defaults.bmelt"));
 
   m_ice_thickness.regrid(input_file, OPTIONAL,
-                         m_config->get_double("bootstrapping_H_value_no_var"));
->>>>>>> e2b20763
+                         m_config->get_double("bootstrapping.defaults.ice_thickness"));
   // check the range of the ice thickness
   {
     Range thk_range = m_ice_thickness.range();
@@ -224,14 +128,14 @@
 void IceModel::bootstrap_3d() {
 
   // set the initial age of the ice if appropriate
-  if (m_config->get_boolean("do_age")) {
+  if (m_config->get_boolean("age.enabled")) {
     m_log->message(2, " - setting initial age to %.4f years\n",
                    m_config->get_double("initial_age_of_ice_years"));
 
     m_ice_age.set(m_config->get_double("initial_age_of_ice_years", "seconds"));
   }
 
-  if (m_config->get_boolean("do_cold_ice_methods")) {
+  if (m_config->get_boolean("energy.temperature_based")) {
     // set ice temperature:
     putTempAtDepth();
 
