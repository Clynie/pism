--- conflicted
+++ resolved
@@ -1,4 +1,4 @@
-// Copyright (C) 2004-2011, 2013, 2014, 2015 Jed Brown, Ed Bueler and Constantine Khroulev
+// Copyright (C) 2004-2011, 2013, 2014, 2015, 2016 Jed Brown, Ed Bueler and Constantine Khroulev
 //
 // This file is part of PISM.
 //
@@ -46,15 +46,8 @@
     Context::Ptr ctx = context_from_options(com, "pismr");
     Logger::Ptr log = ctx->log();
 
-<<<<<<< HEAD
-    Context::Ptr ctx = context_from_options(com, "pismr");
-
-    ctx->log()->message(2, "PISMR %s (basic evolution run mode)\n",
-                        PISM_Revision);
-=======
     log->message(2, "PISMR %s (basic evolution run mode)\n",
                  PISM_Revision);
->>>>>>> 2e8148bb
 
     if (options::Bool("-version", "stop after printing print PISM version")) {
       return 0;
@@ -107,11 +100,7 @@
     } else {
       m.run();
 
-<<<<<<< HEAD
-      ctx->log()->message(2, "... done with run\n");
-=======
       log->message(2, "... done with run\n");
->>>>>>> 2e8148bb
       // provide a default output file name if no -o option is given.
       m.writeFiles("unnamed.nc");
     }
